/*
 * H261 decoder
 * Copyright (c) 2002-2004 Michael Niedermayer <michaelni@gmx.at>
 * Copyright (c) 2004 Maarten Daniels
 *
 * This file is part of FFmpeg.
 *
 * FFmpeg is free software; you can redistribute it and/or
 * modify it under the terms of the GNU Lesser General Public
 * License as published by the Free Software Foundation; either
 * version 2.1 of the License, or (at your option) any later version.
 *
 * FFmpeg is distributed in the hope that it will be useful,
 * but WITHOUT ANY WARRANTY; without even the implied warranty of
 * MERCHANTABILITY or FITNESS FOR A PARTICULAR PURPOSE.  See the GNU
 * Lesser General Public License for more details.
 *
 * You should have received a copy of the GNU Lesser General Public
 * License along with FFmpeg; if not, write to the Free Software
 * Foundation, Inc., 51 Franklin Street, Fifth Floor, Boston, MA 02110-1301 USA
 */

/**
 * @file
 * H.261 decoder.
 */

#include "dsputil.h"
#include "avcodec.h"
#include "mpegvideo.h"
#include "h263.h"
#include "h261.h"
#include "h261data.h"

#define H261_MBA_VLC_BITS 9
#define H261_MTYPE_VLC_BITS 6
#define H261_MV_VLC_BITS 7
#define H261_CBP_VLC_BITS 9
#define TCOEFF_VLC_BITS 9
#define MBA_STUFFING 33
#define MBA_STARTCODE 34

extern uint8_t ff_h261_rl_table_store[2][2*MAX_RUN + MAX_LEVEL + 3];

static VLC h261_mba_vlc;
static VLC h261_mtype_vlc;
static VLC h261_mv_vlc;
static VLC h261_cbp_vlc;

static int h261_decode_block(H261Context * h, DCTELEM * block, int n, int coded);

static av_cold void h261_decode_init_vlc(H261Context *h){
    static int done = 0;

    if(!done){
        done = 1;
        INIT_VLC_STATIC(&h261_mba_vlc, H261_MBA_VLC_BITS, 35,
                 h261_mba_bits, 1, 1,
                 h261_mba_code, 1, 1, 662);
        INIT_VLC_STATIC(&h261_mtype_vlc, H261_MTYPE_VLC_BITS, 10,
                 h261_mtype_bits, 1, 1,
                 h261_mtype_code, 1, 1, 80);
        INIT_VLC_STATIC(&h261_mv_vlc, H261_MV_VLC_BITS, 17,
                 &h261_mv_tab[0][1], 2, 1,
                 &h261_mv_tab[0][0], 2, 1, 144);
        INIT_VLC_STATIC(&h261_cbp_vlc, H261_CBP_VLC_BITS, 63,
                 &h261_cbp_tab[0][1], 2, 1,
                 &h261_cbp_tab[0][0], 2, 1, 512);
        ff_init_rl(&h261_rl_tcoeff, ff_h261_rl_table_store);
        INIT_VLC_RL(h261_rl_tcoeff, 552);
    }
}

static av_cold int h261_decode_init(AVCodecContext *avctx){
    H261Context *h= avctx->priv_data;
    MpegEncContext * const s = &h->s;

    // set defaults
    MPV_decode_defaults(s);
    s->avctx = avctx;

    s->width  = s->avctx->coded_width;
    s->height = s->avctx->coded_height;
    s->codec_id = s->avctx->codec->id;

    s->out_format = FMT_H261;
    s->low_delay= 1;
    avctx->pix_fmt= PIX_FMT_YUV420P;

    s->codec_id= avctx->codec->id;

    h261_decode_init_vlc(h);

    h->gob_start_code_skipped = 0;

    return 0;
}

/**
 * Decode the group of blocks header or slice header.
 * @return <0 if an error occurred
 */
static int h261_decode_gob_header(H261Context *h){
    unsigned int val;
    MpegEncContext * const s = &h->s;

    if ( !h->gob_start_code_skipped ){
        /* Check for GOB Start Code */
        val = show_bits(&s->gb, 15);
        if(val)
            return -1;

        /* We have a GBSC */
        skip_bits(&s->gb, 16);
    }

    h->gob_start_code_skipped = 0;

    h->gob_number = get_bits(&s->gb, 4); /* GN */
    s->qscale = get_bits(&s->gb, 5); /* GQUANT */

    /* Check if gob_number is valid */
    if (s->mb_height==18){ //cif
        if ((h->gob_number<=0) || (h->gob_number>12))
            return -1;
    }
    else{ //qcif
        if ((h->gob_number!=1) && (h->gob_number!=3) && (h->gob_number!=5))
            return -1;
    }

    /* GEI */
    while (get_bits1(&s->gb) != 0) {
        skip_bits(&s->gb, 8);
    }

    if(s->qscale==0) {
        av_log(s->avctx, AV_LOG_ERROR, "qscale has forbidden 0 value\n");
        if (s->avctx->err_recognition & (AV_EF_BITSTREAM | AV_EF_COMPLIANT))
            return -1;
    }

    // For the first transmitted macroblock in a GOB, MBA is the absolute address. For
    // subsequent macroblocks, MBA is the difference between the absolute addresses of
    // the macroblock and the last transmitted macroblock.
    h->current_mba = 0;
    h->mba_diff = 0;

    return 0;
}

/**
 * Decode the group of blocks / video packet header.
 * @return <0 if no resync found
 */
static int ff_h261_resync(H261Context *h){
    MpegEncContext * const s = &h->s;
    int left, ret;

    if ( h->gob_start_code_skipped ){
        ret= h261_decode_gob_header(h);
        if(ret>=0)
            return 0;
    }
    else{
        if(show_bits(&s->gb, 15)==0){
            ret= h261_decode_gob_header(h);
            if(ret>=0)
                return 0;
        }
        //OK, it is not where it is supposed to be ...
        s->gb= s->last_resync_gb;
        align_get_bits(&s->gb);
        left= get_bits_left(&s->gb);

        for(;left>15+1+4+5; left-=8){
            if(show_bits(&s->gb, 15)==0){
                GetBitContext bak= s->gb;

                ret= h261_decode_gob_header(h);
                if(ret>=0)
                    return 0;

                s->gb= bak;
            }
            skip_bits(&s->gb, 8);
        }
    }

    return -1;
}

/**
 * Decode skipped macroblocks.
 * @return 0
 */
static int h261_decode_mb_skipped(H261Context *h, int mba1, int mba2 )
{
    MpegEncContext * const s = &h->s;
    int i;

    s->mb_intra = 0;

    for(i=mba1; i<mba2; i++){
        int j, xy;

        s->mb_x= ((h->gob_number-1) % 2) * 11 + i % 11;
        s->mb_y= ((h->gob_number-1) / 2) * 3 + i / 11;
        xy = s->mb_x + s->mb_y * s->mb_stride;
        ff_init_block_index(s);
        ff_update_block_index(s);

        for(j=0;j<6;j++)
            s->block_last_index[j] = -1;

        s->mv_dir = MV_DIR_FORWARD;
        s->mv_type = MV_TYPE_16X16;
        s->current_picture.f.mb_type[xy] = MB_TYPE_SKIP | MB_TYPE_16x16 | MB_TYPE_L0;
        s->mv[0][0][0] = 0;
        s->mv[0][0][1] = 0;
        s->mb_skipped = 1;
        h->mtype &= ~MB_TYPE_H261_FIL;

        MPV_decode_mb(s, s->block);
    }

    return 0;
}

static int decode_mv_component(GetBitContext *gb, int v){
    int mv_diff = get_vlc2(gb, h261_mv_vlc.table, H261_MV_VLC_BITS, 2);

    /* check if mv_diff is valid */
    if ( mv_diff < 0 )
        return v;

    mv_diff = mvmap[mv_diff];

    if(mv_diff && !get_bits1(gb))
        mv_diff= -mv_diff;

    v += mv_diff;
    if     (v <=-16) v+= 32;
    else if(v >= 16) v-= 32;

    return v;
}

static int h261_decode_mb(H261Context *h){
    MpegEncContext * const s = &h->s;
    int i, cbp, xy;

    cbp = 63;
    // Read mba
    do{
        h->mba_diff = get_vlc2(&s->gb, h261_mba_vlc.table, H261_MBA_VLC_BITS, 2);

        /* Check for slice end */
        /* NOTE: GOB can be empty (no MB data) or exist only of MBA_stuffing */
        if (h->mba_diff == MBA_STARTCODE){ // start code
            h->gob_start_code_skipped = 1;
            return SLICE_END;
        }
    }
    while( h->mba_diff == MBA_STUFFING ); // stuffing

    if ( h->mba_diff < 0 ){
        if (get_bits_left(&s->gb) <= 7)
            return SLICE_END;

        av_log(s->avctx, AV_LOG_ERROR, "illegal mba at %d %d\n", s->mb_x, s->mb_y);
        return SLICE_ERROR;
    }

    h->mba_diff += 1;
    h->current_mba += h->mba_diff;

    if ( h->current_mba > MBA_STUFFING )
        return SLICE_ERROR;

    s->mb_x= ((h->gob_number-1) % 2) * 11 + ((h->current_mba-1) % 11);
    s->mb_y= ((h->gob_number-1) / 2) * 3 + ((h->current_mba-1) / 11);
    xy = s->mb_x + s->mb_y * s->mb_stride;
    ff_init_block_index(s);
    ff_update_block_index(s);

    // Read mtype
    h->mtype = get_vlc2(&s->gb, h261_mtype_vlc.table, H261_MTYPE_VLC_BITS, 2);
<<<<<<< HEAD
    if (h->mtype < 0) {
        av_log(s->avctx, AV_LOG_ERROR, "illegal mtype %d\n", h->mtype);
=======
    if (h->mtype < 0 || h->mtype >= FF_ARRAY_ELEMS(h261_mtype_map)) {
        av_log(s->avctx, AV_LOG_ERROR, "Invalid mtype index %d\n",
               h->mtype);
>>>>>>> 37e69e2d
        return SLICE_ERROR;
    }
    h->mtype = h261_mtype_map[h->mtype];

    // Read mquant
    if ( IS_QUANT ( h->mtype ) ){
        ff_set_qscale(s, get_bits(&s->gb, 5));
    }

    s->mb_intra = IS_INTRA4x4(h->mtype);

    // Read mv
    if ( IS_16X16 ( h->mtype ) ){
        // Motion vector data is included for all MC macroblocks. MVD is obtained from the macroblock vector by subtracting the
        // vector of the preceding macroblock. For this calculation the vector of the preceding macroblock is regarded as zero in the
        // following three situations:
        // 1) evaluating MVD for macroblocks 1, 12 and 23;
        // 2) evaluating MVD for macroblocks in which MBA does not represent a difference of 1;
        // 3) MTYPE of the previous macroblock was not MC.
        if ( ( h->current_mba == 1 ) || ( h->current_mba == 12 ) || ( h->current_mba == 23 ) ||
             ( h->mba_diff != 1))
        {
            h->current_mv_x = 0;
            h->current_mv_y = 0;
        }

        h->current_mv_x= decode_mv_component(&s->gb, h->current_mv_x);
        h->current_mv_y= decode_mv_component(&s->gb, h->current_mv_y);
    }else{
        h->current_mv_x = 0;
        h->current_mv_y = 0;
    }

    // Read cbp
    if ( HAS_CBP( h->mtype ) ){
        cbp = get_vlc2(&s->gb, h261_cbp_vlc.table, H261_CBP_VLC_BITS, 2) + 1;
    }

    if(s->mb_intra){
        s->current_picture.f.mb_type[xy] = MB_TYPE_INTRA;
        goto intra;
    }

    //set motion vectors
    s->mv_dir = MV_DIR_FORWARD;
    s->mv_type = MV_TYPE_16X16;
    s->current_picture.f.mb_type[xy] = MB_TYPE_16x16 | MB_TYPE_L0;
    s->mv[0][0][0] = h->current_mv_x * 2;//gets divided by 2 in motion compensation
    s->mv[0][0][1] = h->current_mv_y * 2;

intra:
    /* decode each block */
    if(s->mb_intra || HAS_CBP(h->mtype)){
        s->dsp.clear_blocks(s->block[0]);
        for (i = 0; i < 6; i++) {
            if (h261_decode_block(h, s->block[i], i, cbp&32) < 0){
                return SLICE_ERROR;
            }
            cbp+=cbp;
        }
    }else{
        for (i = 0; i < 6; i++)
            s->block_last_index[i]= -1;
    }

    MPV_decode_mb(s, s->block);

    return SLICE_OK;
}

/**
 * Decode a macroblock.
 * @return <0 if an error occurred
 */
static int h261_decode_block(H261Context * h, DCTELEM * block,
                             int n, int coded)
{
    MpegEncContext * const s = &h->s;
    int code, level, i, j, run;
    RLTable *rl = &h261_rl_tcoeff;
    const uint8_t *scan_table;

    // For the variable length encoding there are two code tables, one being used for
    // the first transmitted LEVEL in INTER, INTER+MC and INTER+MC+FIL blocks, the second
    // for all other LEVELs except the first one in INTRA blocks which is fixed length
    // coded with 8 bits.
    // NOTE: the two code tables only differ in one VLC so we handle that manually.
    scan_table = s->intra_scantable.permutated;
    if (s->mb_intra){
        /* DC coef */
        level = get_bits(&s->gb, 8);
        // 0 (00000000b) and -128 (10000000b) are FORBIDDEN
        if((level&0x7F) == 0){
            av_log(s->avctx, AV_LOG_ERROR, "illegal dc %d at %d %d\n", level, s->mb_x, s->mb_y);
            return -1;
        }
        // The code 1000 0000 is not used, the reconstruction level of 1024 being coded as 1111 1111.
        if (level == 255)
            level = 128;
        block[0] = level;
        i = 1;
    }else if(coded){
        // Run  Level   Code
        // EOB                  Not possible for first level when cbp is available (that's why the table is different)
        // 0    1               1s
        // *    *               0*
        int check = show_bits(&s->gb, 2);
        i = 0;
        if ( check & 0x2 ){
            skip_bits(&s->gb, 2);
            block[0] = ( check & 0x1 ) ? -1 : 1;
            i = 1;
        }
    }else{
        i = 0;
    }
    if(!coded){
        s->block_last_index[n] = i - 1;
        return 0;
    }
    for(;;){
        code = get_vlc2(&s->gb, rl->vlc.table, TCOEFF_VLC_BITS, 2);
        if (code < 0){
            av_log(s->avctx, AV_LOG_ERROR, "illegal ac vlc code at %dx%d\n", s->mb_x, s->mb_y);
            return -1;
        }
        if (code == rl->n) {
            /* escape */
            // The remaining combinations of (run, level) are encoded with a 20-bit word consisting of 6 bits escape, 6 bits run and 8 bits level.
            run = get_bits(&s->gb, 6);
            level = get_sbits(&s->gb, 8);
        }else if(code == 0){
            break;
        }else{
            run = rl->table_run[code];
            level = rl->table_level[code];
            if (get_bits1(&s->gb))
                level = -level;
        }
        i += run;
        if (i >= 64){
            av_log(s->avctx, AV_LOG_ERROR, "run overflow at %dx%d\n", s->mb_x, s->mb_y);
            return -1;
        }
        j = scan_table[i];
        block[j] = level;
        i++;
    }
    s->block_last_index[n] = i-1;
    return 0;
}

/**
 * Decode the H.261 picture header.
 * @return <0 if no startcode found
 */
static int h261_decode_picture_header(H261Context *h){
    MpegEncContext * const s = &h->s;
    int format, i;
    uint32_t startcode= 0;

    for(i= get_bits_left(&s->gb); i>24; i-=1){
        startcode = ((startcode << 1) | get_bits(&s->gb, 1)) & 0x000FFFFF;

        if(startcode == 0x10)
            break;
    }

    if (startcode != 0x10){
        av_log(s->avctx, AV_LOG_ERROR, "Bad picture start code\n");
        return -1;
    }

    /* temporal reference */
    i= get_bits(&s->gb, 5); /* picture timestamp */
    if(i < (s->picture_number&31))
        i += 32;
    s->picture_number = (s->picture_number&~31) + i;

    s->avctx->time_base= (AVRational){1001, 30000};
    s->current_picture.f.pts = s->picture_number;


    /* PTYPE starts here */
    skip_bits1(&s->gb); /* split screen off */
    skip_bits1(&s->gb); /* camera  off */
    skip_bits1(&s->gb); /* freeze picture release off */

    format = get_bits1(&s->gb);

    //only 2 formats possible
    if (format == 0){//QCIF
        s->width = 176;
        s->height = 144;
        s->mb_width = 11;
        s->mb_height = 9;
    }else{//CIF
        s->width = 352;
        s->height = 288;
        s->mb_width = 22;
        s->mb_height = 18;
    }

    s->mb_num = s->mb_width * s->mb_height;

    skip_bits1(&s->gb); /* still image mode off */
    skip_bits1(&s->gb); /* Reserved */

    /* PEI */
    while (get_bits1(&s->gb) != 0){
        skip_bits(&s->gb, 8);
    }

    // h261 has no I-FRAMES, but if we pass AV_PICTURE_TYPE_I for the first frame, the codec crashes if it does
    // not contain all I-blocks (e.g. when a packet is lost)
    s->pict_type = AV_PICTURE_TYPE_P;

    h->gob_number = 0;
    return 0;
}

static int h261_decode_gob(H261Context *h){
    MpegEncContext * const s = &h->s;

    ff_set_qscale(s, s->qscale);

    /* decode mb's */
    while(h->current_mba <= MBA_STUFFING)
    {
        int ret;
        /* DCT & quantize */
        ret= h261_decode_mb(h);
        if(ret<0){
            if(ret==SLICE_END){
                h261_decode_mb_skipped(h, h->current_mba, 33);
                return 0;
            }
            av_log(s->avctx, AV_LOG_ERROR, "Error at MB: %d\n", s->mb_x + s->mb_y*s->mb_stride);
            return -1;
        }

        h261_decode_mb_skipped(h, h->current_mba-h->mba_diff, h->current_mba-1);
    }

    return -1;
}

/**
 * returns the number of bytes consumed for building the current frame
 */
static int get_consumed_bytes(MpegEncContext *s, int buf_size){
    int pos= get_bits_count(&s->gb)>>3;
    if(pos==0) pos=1; //avoid infinite loops (i doubt that is needed but ...)
    if(pos+10>buf_size) pos=buf_size; // oops ;)

    return pos;
}

static int h261_decode_frame(AVCodecContext *avctx,
                             void *data, int *data_size,
                             AVPacket *avpkt)
{
    const uint8_t *buf = avpkt->data;
    int buf_size = avpkt->size;
    H261Context *h= avctx->priv_data;
    MpegEncContext *s = &h->s;
    int ret;
    AVFrame *pict = data;

    av_dlog(avctx, "*****frame %d size=%d\n", avctx->frame_number, buf_size);
    av_dlog(avctx, "bytes=%x %x %x %x\n", buf[0], buf[1], buf[2], buf[3]);
    s->flags= avctx->flags;
    s->flags2= avctx->flags2;

    h->gob_start_code_skipped=0;

retry:

    init_get_bits(&s->gb, buf, buf_size*8);

    if(!s->context_initialized){
        if (MPV_common_init(s) < 0) //we need the idct permutaton for reading a custom matrix
            return -1;
    }

    //we need to set current_picture_ptr before reading the header, otherwise we cannot store anyting im there
    if (s->current_picture_ptr == NULL || s->current_picture_ptr->f.data[0]) {
        int i= ff_find_unused_picture(s, 0);
        if (i < 0)
            return i;
        s->current_picture_ptr= &s->picture[i];
    }

    ret = h261_decode_picture_header(h);

    /* skip if the header was thrashed */
    if (ret < 0){
        av_log(s->avctx, AV_LOG_ERROR, "header damaged\n");
        return -1;
    }

    if (s->width != avctx->coded_width || s->height != avctx->coded_height){
        ParseContext pc= s->parse_context; //FIXME move this demuxing hack to libavformat
        s->parse_context.buffer=0;
        MPV_common_end(s);
        s->parse_context= pc;
    }
    if (!s->context_initialized) {
        avcodec_set_dimensions(avctx, s->width, s->height);

        goto retry;
    }

    // for skipping the frame
    s->current_picture.f.pict_type = s->pict_type;
    s->current_picture.f.key_frame = s->pict_type == AV_PICTURE_TYPE_I;

    if(  (avctx->skip_frame >= AVDISCARD_NONREF && s->pict_type==AV_PICTURE_TYPE_B)
       ||(avctx->skip_frame >= AVDISCARD_NONKEY && s->pict_type!=AV_PICTURE_TYPE_I)
       || avctx->skip_frame >= AVDISCARD_ALL)
        return get_consumed_bytes(s, buf_size);

    if(MPV_frame_start(s, avctx) < 0)
        return -1;

    ff_er_frame_start(s);

    /* decode each macroblock */
    s->mb_x=0;
    s->mb_y=0;

    while(h->gob_number < (s->mb_height==18 ? 12 : 5)){
        if(ff_h261_resync(h)<0)
            break;
        h261_decode_gob(h);
    }
    MPV_frame_end(s);

assert(s->current_picture.f.pict_type == s->current_picture_ptr->f.pict_type);
assert(s->current_picture.f.pict_type == s->pict_type);
    *pict= *(AVFrame*)s->current_picture_ptr;
    ff_print_debug_info(s, pict);

    *data_size = sizeof(AVFrame);

    return get_consumed_bytes(s, buf_size);
}

static av_cold int h261_decode_end(AVCodecContext *avctx)
{
    H261Context *h= avctx->priv_data;
    MpegEncContext *s = &h->s;

    MPV_common_end(s);
    return 0;
}

AVCodec ff_h261_decoder = {
    .name           = "h261",
    .type           = AVMEDIA_TYPE_VIDEO,
    .id             = CODEC_ID_H261,
    .priv_data_size = sizeof(H261Context),
    .init           = h261_decode_init,
    .close          = h261_decode_end,
    .decode         = h261_decode_frame,
    .capabilities   = CODEC_CAP_DR1,
    .max_lowres = 3,
    .long_name = NULL_IF_CONFIG_SMALL("H.261"),
};<|MERGE_RESOLUTION|>--- conflicted
+++ resolved
@@ -286,14 +286,9 @@
 
     // Read mtype
     h->mtype = get_vlc2(&s->gb, h261_mtype_vlc.table, H261_MTYPE_VLC_BITS, 2);
-<<<<<<< HEAD
     if (h->mtype < 0) {
-        av_log(s->avctx, AV_LOG_ERROR, "illegal mtype %d\n", h->mtype);
-=======
-    if (h->mtype < 0 || h->mtype >= FF_ARRAY_ELEMS(h261_mtype_map)) {
         av_log(s->avctx, AV_LOG_ERROR, "Invalid mtype index %d\n",
                h->mtype);
->>>>>>> 37e69e2d
         return SLICE_ERROR;
     }
     h->mtype = h261_mtype_map[h->mtype];
