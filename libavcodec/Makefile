--- conflicted
+++ resolved
@@ -616,14 +616,9 @@
 OBJS-$(CONFIG_MXF_MUXER)               += timecode.o
 OBJS-$(CONFIG_NUT_MUXER)               += mpegaudiodata.o
 OBJS-$(CONFIG_OGG_DEMUXER)             += flacdec.o flacdata.o flac.o \
-<<<<<<< HEAD
-                                          dirac.o mpeg12data.o vorbis_data.o
+                                          dirac.o mpeg12data.o vorbis_parser.o vorbis_data.o
 OBJS-$(CONFIG_OGG_MUXER)               += xiph.o flacdec.o flacdata.o flac.o \
                                           vorbis_data.o
-=======
-                                          dirac.o mpeg12data.o vorbis_parser.o
-OBJS-$(CONFIG_OGG_MUXER)               += xiph.o flacdec.o flacdata.o flac.o
->>>>>>> c9594fe0
 OBJS-$(CONFIG_RTP_MUXER)               += mpeg4audio.o mpegvideo.o xiph.o
 OBJS-$(CONFIG_SPDIF_DEMUXER)           += aacadtsdec.o mpeg4audio.o
 OBJS-$(CONFIG_WEBM_MUXER)              += xiph.o mpeg4audio.o \
