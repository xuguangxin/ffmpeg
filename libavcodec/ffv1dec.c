/*
 * FFV1 decoder
 *
 * Copyright (c) 2003-2013 Michael Niedermayer <michaelni@gmx.at>
 *
 * This file is part of FFmpeg.
 *
 * FFmpeg is free software; you can redistribute it and/or
 * modify it under the terms of the GNU Lesser General Public
 * License as published by the Free Software Foundation; either
 * version 2.1 of the License, or (at your option) any later version.
 *
 * FFmpeg is distributed in the hope that it will be useful,
 * but WITHOUT ANY WARRANTY; without even the implied warranty of
 * MERCHANTABILITY or FITNESS FOR A PARTICULAR PURPOSE.  See the GNU
 * Lesser General Public License for more details.
 *
 * You should have received a copy of the GNU Lesser General Public
 * License along with FFmpeg; if not, write to the Free Software
 * Foundation, Inc., 51 Franklin Street, Fifth Floor, Boston, MA 02110-1301 USA
 */

/**
 * @file
 * FF Video Codec 1 (a lossless codec) decoder
 */

#include "libavutil/avassert.h"
#include "libavutil/crc.h"
#include "libavutil/opt.h"
#include "libavutil/imgutils.h"
#include "libavutil/pixdesc.h"
#include "libavutil/timer.h"
#include "avcodec.h"
#include "internal.h"
#include "get_bits.h"
#include "rangecoder.h"
#include "golomb.h"
#include "mathops.h"
#include "ffv1.h"

static inline av_flatten int get_symbol_inline(RangeCoder *c, uint8_t *state,
                                               int is_signed)
{
    if (get_rac(c, state + 0))
        return 0;
    else {
        int i, e, a;
        e = 0;
        while (get_rac(c, state + 1 + FFMIN(e, 9))) // 1..10
            e++;

        a = 1;
        for (i = e - 1; i >= 0; i--)
            a += a + get_rac(c, state + 22 + FFMIN(i, 9));  // 22..31

        e = -(is_signed && get_rac(c, state + 11 + FFMIN(e, 10))); // 11..21
        return (a ^ e) - e;
    }
}

static av_noinline int get_symbol(RangeCoder *c, uint8_t *state, int is_signed)
{
    return get_symbol_inline(c, state, is_signed);
}

static inline int get_vlc_symbol(GetBitContext *gb, VlcState *const state,
                                 int bits)
{
    int k, i, v, ret;

    i = state->count;
    k = 0;
    while (i < state->error_sum) { // FIXME: optimize
        k++;
        i += i;
    }

    v = get_sr_golomb(gb, k, 12, bits);
    av_dlog(NULL, "v:%d bias:%d error:%d drift:%d count:%d k:%d",
            v, state->bias, state->error_sum, state->drift, state->count, k);

#if 0 // JPEG LS
    if (k == 0 && 2 * state->drift <= -state->count)
        v ^= (-1);
#else
    v ^= ((2 * state->drift + state->count) >> 31);
#endif

    ret = fold(v + state->bias, bits);

    update_vlc_state(state, v);

    return ret;
}

static av_always_inline void decode_line(FFV1Context *s, int w,
                                         int16_t *sample[2],
                                         int plane_index, int bits)
{
    PlaneContext *const p = &s->plane[plane_index];
    RangeCoder *const c   = &s->c;
    int x;
    int run_count = 0;
    int run_mode  = 0;
    int run_index = s->run_index;

    if (s->slice_coding_mode == 1) {
        int i;
        for (x = 0; x < w; x++) {
            int v = 0;
            for (i=0; i<bits; i++) {
                uint8_t state = 128;
                v += v + get_rac(c, &state);
            }
            sample[1][x] = v;
        }
        return;
    }

    for (x = 0; x < w; x++) {
        int diff, context, sign;

        context = get_context(p, sample[1] + x, sample[0] + x, sample[1] + x);
        if (context < 0) {
            context = -context;
            sign    = 1;
        } else
            sign = 0;

        av_assert2(context < p->context_count);

        if (s->ac) {
            diff = get_symbol_inline(c, p->state[context], 1);
        } else {
            if (context == 0 && run_mode == 0)
                run_mode = 1;

            if (run_mode) {
                if (run_count == 0 && run_mode == 1) {
                    if (get_bits1(&s->gb)) {
                        run_count = 1 << ff_log2_run[run_index];
                        if (x + run_count <= w)
                            run_index++;
                    } else {
                        if (ff_log2_run[run_index])
                            run_count = get_bits(&s->gb, ff_log2_run[run_index]);
                        else
                            run_count = 0;
                        if (run_index)
                            run_index--;
                        run_mode = 2;
                    }
                }
                run_count--;
                if (run_count < 0) {
                    run_mode  = 0;
                    run_count = 0;
                    diff      = get_vlc_symbol(&s->gb, &p->vlc_state[context],
                                               bits);
                    if (diff >= 0)
                        diff++;
                } else
                    diff = 0;
            } else
                diff = get_vlc_symbol(&s->gb, &p->vlc_state[context], bits);

            av_dlog(s->avctx, "count:%d index:%d, mode:%d, x:%d pos:%d\n",
                    run_count, run_index, run_mode, x, get_bits_count(&s->gb));
        }

        if (sign)
            diff = -diff;

        sample[1][x] = (predict(sample[1] + x, sample[0] + x) + diff) &
                       ((1 << bits) - 1);
    }
    s->run_index = run_index;
}

static void decode_plane(FFV1Context *s, uint8_t *src,
                         int w, int h, int stride, int plane_index)
{
    int x, y;
    int16_t *sample[2];
    sample[0] = s->sample_buffer + 3;
    sample[1] = s->sample_buffer + w + 6 + 3;

    s->run_index = 0;

    memset(s->sample_buffer, 0, 2 * (w + 6) * sizeof(*s->sample_buffer));

    for (y = 0; y < h; y++) {
        int16_t *temp = sample[0]; // FIXME: try a normal buffer

        sample[0] = sample[1];
        sample[1] = temp;

        sample[1][-1] = sample[0][0];
        sample[0][w]  = sample[0][w - 1];

// { START_TIMER
        if (s->avctx->bits_per_raw_sample <= 8) {
            decode_line(s, w, sample, plane_index, 8);
            for (x = 0; x < w; x++)
                src[x + stride * y] = sample[1][x];
        } else {
            decode_line(s, w, sample, plane_index, s->avctx->bits_per_raw_sample);
            if (s->packed_at_lsb) {
                for (x = 0; x < w; x++) {
                    ((uint16_t*)(src + stride*y))[x] = sample[1][x];
                }
            } else {
                for (x = 0; x < w; x++) {
                    ((uint16_t*)(src + stride*y))[x] = sample[1][x] << (16 - s->avctx->bits_per_raw_sample);
                }
            }
        }
// STOP_TIMER("decode-line") }
    }
}

static void decode_rgb_frame(FFV1Context *s, uint8_t *src[3], int w, int h, int stride[3])
{
    int x, y, p;
    int16_t *sample[4][2];
    int lbd    = s->avctx->bits_per_raw_sample <= 8;
    int bits   = s->avctx->bits_per_raw_sample > 0 ? s->avctx->bits_per_raw_sample : 8;
    int offset = 1 << bits;

    for (x = 0; x < 4; x++) {
        sample[x][0] = s->sample_buffer +  x * 2      * (w + 6) + 3;
        sample[x][1] = s->sample_buffer + (x * 2 + 1) * (w + 6) + 3;
    }

    s->run_index = 0;

    memset(s->sample_buffer, 0, 8 * (w + 6) * sizeof(*s->sample_buffer));

    for (y = 0; y < h; y++) {
        for (p = 0; p < 3 + s->transparency; p++) {
            int16_t *temp = sample[p][0]; // FIXME: try a normal buffer

            sample[p][0] = sample[p][1];
            sample[p][1] = temp;

            sample[p][1][-1]= sample[p][0][0  ];
            sample[p][0][ w]= sample[p][0][w-1];
            if (lbd && s->slice_coding_mode == 0)
                decode_line(s, w, sample[p], (p + 1)/2, 9);
            else
                decode_line(s, w, sample[p], (p + 1)/2, bits + (s->slice_coding_mode != 1));
        }
        for (x = 0; x < w; x++) {
            int g = sample[0][1][x];
            int b = sample[1][1][x];
            int r = sample[2][1][x];
            int a = sample[3][1][x];

            if (s->slice_coding_mode != 1) {
                b -= offset;
                r -= offset;
                g -= (b * s->slice_rct_by_coef + r * s->slice_rct_ry_coef) >> 2;
                b += g;
                r += g;
            }

            if (lbd)
                *((uint32_t*)(src[0] + x*4 + stride[0]*y)) = b + (g<<8) + (r<<16) + (a<<24);
            else {
                *((uint16_t*)(src[0] + x*2 + stride[0]*y)) = b;
                *((uint16_t*)(src[1] + x*2 + stride[1]*y)) = g;
                *((uint16_t*)(src[2] + x*2 + stride[2]*y)) = r;
            }
        }
    }
}

static int decode_slice_header(FFV1Context *f, FFV1Context *fs)
{
    RangeCoder *c = &fs->c;
    uint8_t state[CONTEXT_SIZE];
    unsigned ps, i, context_count;
    memset(state, 128, sizeof(state));

    av_assert0(f->version > 2);

    fs->slice_x      =  get_symbol(c, state, 0)      * f->width ;
    fs->slice_y      =  get_symbol(c, state, 0)      * f->height;
    fs->slice_width  = (get_symbol(c, state, 0) + 1) * f->width  + fs->slice_x;
    fs->slice_height = (get_symbol(c, state, 0) + 1) * f->height + fs->slice_y;

    fs->slice_x /= f->num_h_slices;
    fs->slice_y /= f->num_v_slices;
    fs->slice_width  = fs->slice_width /f->num_h_slices - fs->slice_x;
    fs->slice_height = fs->slice_height/f->num_v_slices - fs->slice_y;
    if ((unsigned)fs->slice_width > f->width || (unsigned)fs->slice_height > f->height)
        return -1;
    if (    (unsigned)fs->slice_x + (uint64_t)fs->slice_width  > f->width
         || (unsigned)fs->slice_y + (uint64_t)fs->slice_height > f->height)
        return -1;

    for (i = 0; i < f->plane_count; i++) {
        PlaneContext * const p = &fs->plane[i];
        int idx = get_symbol(c, state, 0);
        if (idx > (unsigned)f->quant_table_count) {
            av_log(f->avctx, AV_LOG_ERROR, "quant_table_index out of range\n");
            return -1;
        }
        p->quant_table_index = idx;
        memcpy(p->quant_table, f->quant_tables[idx], sizeof(p->quant_table));
        context_count = f->context_count[idx];

        if (p->context_count < context_count) {
            av_freep(&p->state);
            av_freep(&p->vlc_state);
        }
        p->context_count = context_count;
    }

    ps = get_symbol(c, state, 0);
    if (ps == 1) {
        f->cur->interlaced_frame = 1;
        f->cur->top_field_first  = 1;
    } else if (ps == 2) {
        f->cur->interlaced_frame = 1;
        f->cur->top_field_first  = 0;
    } else if (ps == 3) {
        f->cur->interlaced_frame = 0;
    }
    f->cur->sample_aspect_ratio.num = get_symbol(c, state, 0);
    f->cur->sample_aspect_ratio.den = get_symbol(c, state, 0);

    if (av_image_check_sar(f->width, f->height,
                           f->cur->sample_aspect_ratio) < 0) {
        av_log(f->avctx, AV_LOG_WARNING, "ignoring invalid SAR: %u/%u\n",
               f->cur->sample_aspect_ratio.num,
               f->cur->sample_aspect_ratio.den);
        f->cur->sample_aspect_ratio = (AVRational){ 0, 1 };
    }

    if (fs->version > 3) {
        fs->slice_reset_contexts = get_rac(c, state);
        fs->slice_coding_mode = get_symbol(c, state, 0);
        if (fs->slice_coding_mode != 1) {
            fs->slice_rct_by_coef = get_symbol(c, state, 0);
            fs->slice_rct_ry_coef = get_symbol(c, state, 0);
            if ((uint64_t)fs->slice_rct_by_coef + (uint64_t)fs->slice_rct_ry_coef > 4) {
                av_log(f->avctx, AV_LOG_ERROR, "slice_rct_y_coef out of range\n");
                return AVERROR_INVALIDDATA;
            }
        }
    }

    return 0;
}

static int decode_slice(AVCodecContext *c, void *arg)
{
    FFV1Context *fs   = *(void **)arg;
    FFV1Context *f    = fs->avctx->priv_data;
    int width, height, x, y, ret;
    const int ps      = av_pix_fmt_desc_get(c->pix_fmt)->comp[0].step_minus1 + 1;
    AVFrame * const p = f->cur;
    int i, si;

    for( si=0; fs != f->slice_context[si]; si ++)
        ;

    if(f->fsrc && !p->key_frame)
        ff_thread_await_progress(&f->last_picture, si, 0);

    if(f->fsrc && !p->key_frame) {
        FFV1Context *fssrc = f->fsrc->slice_context[si];
        FFV1Context *fsdst = f->slice_context[si];
        av_assert1(fsdst->plane_count == fssrc->plane_count);
        av_assert1(fsdst == fs);

        if (!p->key_frame)
            fsdst->slice_damaged |= fssrc->slice_damaged;

        for (i = 0; i < f->plane_count; i++) {
            PlaneContext *psrc = &fssrc->plane[i];
            PlaneContext *pdst = &fsdst->plane[i];

            av_free(pdst->state);
            av_free(pdst->vlc_state);
            memcpy(pdst, psrc, sizeof(*pdst));
            pdst->state = NULL;
            pdst->vlc_state = NULL;

            if (fssrc->ac) {
                pdst->state = av_malloc_array(CONTEXT_SIZE,  psrc->context_count);
                memcpy(pdst->state, psrc->state, CONTEXT_SIZE * psrc->context_count);
            } else {
                pdst->vlc_state = av_malloc_array(sizeof(*pdst->vlc_state), psrc->context_count);
                memcpy(pdst->vlc_state, psrc->vlc_state, sizeof(*pdst->vlc_state) * psrc->context_count);
            }
        }
    }

    fs->slice_rct_by_coef = 1;
    fs->slice_rct_ry_coef = 1;

    if (f->version > 2) {
        if (ffv1_init_slice_state(f, fs) < 0)
            return AVERROR(ENOMEM);
        if (decode_slice_header(f, fs) < 0) {
            fs->slice_damaged = 1;
            return AVERROR_INVALIDDATA;
        }
    }
    if ((ret = ffv1_init_slice_state(f, fs)) < 0)
        return ret;
    if (f->cur->key_frame || fs->slice_reset_contexts)
        ffv1_clear_slice_state(f, fs);

    width  = fs->slice_width;
    height = fs->slice_height;
    x      = fs->slice_x;
    y      = fs->slice_y;

    if (!fs->ac) {
        if (f->version == 3 && f->micro_version > 1 || f->version > 3)
            get_rac(&fs->c, (uint8_t[]) { 129 });
        fs->ac_byte_count = f->version > 2 || (!x && !y) ? fs->c.bytestream - fs->c.bytestream_start - 1 : 0;
        init_get_bits(&fs->gb,
                      fs->c.bytestream_start + fs->ac_byte_count,
                      (fs->c.bytestream_end - fs->c.bytestream_start - fs->ac_byte_count) * 8);
    }

    av_assert1(width && height);
    if (f->colorspace == 0) {
        const int chroma_width  = FF_CEIL_RSHIFT(width,  f->chroma_h_shift);
        const int chroma_height = FF_CEIL_RSHIFT(height, f->chroma_v_shift);
        const int cx            = x >> f->chroma_h_shift;
        const int cy            = y >> f->chroma_v_shift;
        decode_plane(fs, p->data[0] + ps*x + y*p->linesize[0], width, height, p->linesize[0], 0);

        if (f->chroma_planes) {
            decode_plane(fs, p->data[1] + ps*cx+cy*p->linesize[1], chroma_width, chroma_height, p->linesize[1], 1);
            decode_plane(fs, p->data[2] + ps*cx+cy*p->linesize[2], chroma_width, chroma_height, p->linesize[2], 1);
        }
        if (fs->transparency)
            decode_plane(fs, p->data[3] + ps*x + y*p->linesize[3], width, height, p->linesize[3], 2);
    } else {
        uint8_t *planes[3] = { p->data[0] + ps * x + y * p->linesize[0],
                               p->data[1] + ps * x + y * p->linesize[1],
                               p->data[2] + ps * x + y * p->linesize[2] };
        decode_rgb_frame(fs, planes, width, height, p->linesize);
    }
    if (fs->ac && f->version > 2) {
        int v;
        get_rac(&fs->c, (uint8_t[]) { 129 });
        v = fs->c.bytestream_end - fs->c.bytestream - 2 - 5*f->ec;
        if (v) {
            av_log(f->avctx, AV_LOG_ERROR, "bytestream end mismatching by %d\n", v);
            fs->slice_damaged = 1;
        }
    }

    emms_c();

    ff_thread_report_progress(&f->picture, si, 0);

    return 0;
}

static int read_quant_table(RangeCoder *c, int16_t *quant_table, int scale)
{
    int v;
    int i = 0;
    uint8_t state[CONTEXT_SIZE];

    memset(state, 128, sizeof(state));

    for (v = 0; i < 128; v++) {
        unsigned len = get_symbol(c, state, 0) + 1;

        if (len > 128 - i)
            return AVERROR_INVALIDDATA;

        while (len--) {
            quant_table[i] = scale * v;
            i++;
        }
    }

    for (i = 1; i < 128; i++)
        quant_table[256 - i] = -quant_table[i];
    quant_table[128] = -quant_table[127];

    return 2 * v - 1;
}

static int read_quant_tables(RangeCoder *c,
                             int16_t quant_table[MAX_CONTEXT_INPUTS][256])
{
    int i;
    int context_count = 1;

    for (i = 0; i < 5; i++) {
        context_count *= read_quant_table(c, quant_table[i], context_count);
        if (context_count > 32768U) {
            return AVERROR_INVALIDDATA;
        }
    }
    return (context_count + 1) / 2;
}

static int read_extra_header(FFV1Context *f)
{
    RangeCoder *const c = &f->c;
    uint8_t state[CONTEXT_SIZE];
    int i, j, k, ret;
    uint8_t state2[32][CONTEXT_SIZE];

    memset(state2, 128, sizeof(state2));
    memset(state, 128, sizeof(state));

    ff_init_range_decoder(c, f->avctx->extradata, f->avctx->extradata_size);
    ff_build_rac_states(c, 0.05 * (1LL << 32), 256 - 8);

    f->version = get_symbol(c, state, 0);
    if (f->version < 2) {
        av_log(f->avctx, AV_LOG_ERROR, "Invalid version in global header\n");
        return AVERROR_INVALIDDATA;
    }
    if (f->version > 2) {
        c->bytestream_end -= 4;
        f->micro_version = get_symbol(c, state, 0);
    }
    f->ac = f->avctx->coder_type = get_symbol(c, state, 0);
    if (f->ac > 1) {
        for (i = 1; i < 256; i++)
            f->state_transition[i] = get_symbol(c, state, 1) + c->one_state[i];
    }

    f->colorspace                 = get_symbol(c, state, 0); //YUV cs type
    f->avctx->bits_per_raw_sample = get_symbol(c, state, 0);
    f->chroma_planes              = get_rac(c, state);
    f->chroma_h_shift             = get_symbol(c, state, 0);
    f->chroma_v_shift             = get_symbol(c, state, 0);
    f->transparency               = get_rac(c, state);
    f->plane_count                = 1 + (f->chroma_planes || f->version<4) + f->transparency;
    f->num_h_slices               = 1 + get_symbol(c, state, 0);
    f->num_v_slices               = 1 + get_symbol(c, state, 0);

    if (f->num_h_slices > (unsigned)f->width  || !f->num_h_slices ||
        f->num_v_slices > (unsigned)f->height || !f->num_v_slices
       ) {
        av_log(f->avctx, AV_LOG_ERROR, "slice count invalid\n");
        return AVERROR_INVALIDDATA;
    }

    f->quant_table_count = get_symbol(c, state, 0);
    if (f->quant_table_count > (unsigned)MAX_QUANT_TABLES)
        return AVERROR_INVALIDDATA;

    for (i = 0; i < f->quant_table_count; i++) {
        f->context_count[i] = read_quant_tables(c, f->quant_tables[i]);
        if (f->context_count[i] < 0) {
            av_log(f->avctx, AV_LOG_ERROR, "read_quant_table error\n");
            return AVERROR_INVALIDDATA;
        }
    }
    if ((ret = ffv1_allocate_initial_states(f)) < 0)
        return ret;

    for (i = 0; i < f->quant_table_count; i++)
        if (get_rac(c, state)) {
            for (j = 0; j < f->context_count[i]; j++)
                for (k = 0; k < CONTEXT_SIZE; k++) {
                    int pred = j ? f->initial_states[i][j - 1][k] : 128;
                    f->initial_states[i][j][k] =
                        (pred + get_symbol(c, state2[k], 1)) & 0xFF;
                }
        }

    if (f->version > 2) {
        f->ec = get_symbol(c, state, 0);
        if (f->micro_version > 2)
            f->intra = get_symbol(c, state, 0);
    }

    if (f->version > 2) {
        unsigned v;
        v = av_crc(av_crc_get_table(AV_CRC_32_IEEE), 0,
                   f->avctx->extradata, f->avctx->extradata_size);
        if (v) {
            av_log(f->avctx, AV_LOG_ERROR, "CRC mismatch %X!\n", v);
            return AVERROR_INVALIDDATA;
        }
    }

    if (f->avctx->debug & FF_DEBUG_PICT_INFO)
        av_log(f->avctx, AV_LOG_DEBUG,
               "global: ver:%d.%d, coder:%d, colorspace: %d bpr:%d chroma:%d(%d:%d), alpha:%d slices:%dx%d qtabs:%d ec:%d intra:%d\n",
               f->version, f->micro_version,
               f->ac,
               f->colorspace,
               f->avctx->bits_per_raw_sample,
               f->chroma_planes, f->chroma_h_shift, f->chroma_v_shift,
               f->transparency,
               f->num_h_slices, f->num_v_slices,
               f->quant_table_count,
               f->ec,
               f->intra
              );
    return 0;
}

static int read_header(FFV1Context *f)
{
    uint8_t state[CONTEXT_SIZE];
    int i, j, context_count = -1; //-1 to avoid warning
    RangeCoder *const c = &f->slice_context[0]->c;

    memset(state, 128, sizeof(state));

    if (f->version < 2) {
        int chroma_planes, chroma_h_shift, chroma_v_shift, transparency, colorspace, bits_per_raw_sample;
        unsigned v= get_symbol(c, state, 0);
        if (v >= 2) {
            av_log(f->avctx, AV_LOG_ERROR, "invalid version %d in ver01 header\n", v);
            return AVERROR_INVALIDDATA;
        }
        f->version = v;
        f->ac      = f->avctx->coder_type = get_symbol(c, state, 0);
        if (f->ac > 1) {
            for (i = 1; i < 256; i++)
                f->state_transition[i] = get_symbol(c, state, 1) + c->one_state[i];
        }

        colorspace          = get_symbol(c, state, 0); //YUV cs type
        bits_per_raw_sample = f->version > 0 ? get_symbol(c, state, 0) : f->avctx->bits_per_raw_sample;
        chroma_planes       = get_rac(c, state);
        chroma_h_shift      = get_symbol(c, state, 0);
        chroma_v_shift      = get_symbol(c, state, 0);
        transparency        = get_rac(c, state);

        if (f->plane_count) {
            if (colorspace          != f->colorspace                 ||
                bits_per_raw_sample != f->avctx->bits_per_raw_sample ||
                chroma_planes       != f->chroma_planes              ||
                chroma_h_shift      != f->chroma_h_shift             ||
                chroma_v_shift      != f->chroma_v_shift             ||
                transparency        != f->transparency) {
                av_log(f->avctx, AV_LOG_ERROR, "Invalid change of global parameters\n");
                return AVERROR_INVALIDDATA;
            }
        }

        f->colorspace                 = colorspace;
        f->avctx->bits_per_raw_sample = bits_per_raw_sample;
        f->chroma_planes              = chroma_planes;
        f->chroma_h_shift             = chroma_h_shift;
        f->chroma_v_shift             = chroma_v_shift;
        f->transparency               = transparency;

        f->plane_count    = 2 + f->transparency;
    }

    if (f->colorspace == 0) {
        if (f->avctx->skip_alpha) f->transparency = 0;
        if (!f->transparency && !f->chroma_planes) {
            if (f->avctx->bits_per_raw_sample <= 8)
                f->avctx->pix_fmt = AV_PIX_FMT_GRAY8;
            else
                f->avctx->pix_fmt = AV_PIX_FMT_GRAY16;
        } else if (f->avctx->bits_per_raw_sample<=8 && !f->transparency) {
            switch(16 * f->chroma_h_shift + f->chroma_v_shift) {
            case 0x00: f->avctx->pix_fmt = AV_PIX_FMT_YUV444P; break;
            case 0x01: f->avctx->pix_fmt = AV_PIX_FMT_YUV440P; break;
            case 0x10: f->avctx->pix_fmt = AV_PIX_FMT_YUV422P; break;
            case 0x11: f->avctx->pix_fmt = AV_PIX_FMT_YUV420P; break;
            case 0x20: f->avctx->pix_fmt = AV_PIX_FMT_YUV411P; break;
            case 0x22: f->avctx->pix_fmt = AV_PIX_FMT_YUV410P; break;
            }
        } else if (f->avctx->bits_per_raw_sample <= 8 && f->transparency) {
            switch(16*f->chroma_h_shift + f->chroma_v_shift) {
            case 0x00: f->avctx->pix_fmt = AV_PIX_FMT_YUVA444P; break;
            case 0x10: f->avctx->pix_fmt = AV_PIX_FMT_YUVA422P; break;
            case 0x11: f->avctx->pix_fmt = AV_PIX_FMT_YUVA420P; break;
            }
        } else if (f->avctx->bits_per_raw_sample == 9 && !f->transparency) {
            f->packed_at_lsb = 1;
            switch(16 * f->chroma_h_shift + f->chroma_v_shift) {
            case 0x00: f->avctx->pix_fmt = AV_PIX_FMT_YUV444P9; break;
            case 0x10: f->avctx->pix_fmt = AV_PIX_FMT_YUV422P9; break;
            case 0x11: f->avctx->pix_fmt = AV_PIX_FMT_YUV420P9; break;
            }
        } else if (f->avctx->bits_per_raw_sample == 9 && f->transparency) {
            f->packed_at_lsb = 1;
            switch(16 * f->chroma_h_shift + f->chroma_v_shift) {
            case 0x00: f->avctx->pix_fmt = AV_PIX_FMT_YUVA444P9; break;
            case 0x10: f->avctx->pix_fmt = AV_PIX_FMT_YUVA422P9; break;
            case 0x11: f->avctx->pix_fmt = AV_PIX_FMT_YUVA420P9; break;
            }
        } else if (f->avctx->bits_per_raw_sample == 10 && !f->transparency) {
            f->packed_at_lsb = 1;
            switch(16 * f->chroma_h_shift + f->chroma_v_shift) {
            case 0x00: f->avctx->pix_fmt = AV_PIX_FMT_YUV444P10; break;
            case 0x10: f->avctx->pix_fmt = AV_PIX_FMT_YUV422P10; break;
            case 0x11: f->avctx->pix_fmt = AV_PIX_FMT_YUV420P10; break;
            }
        } else if (f->avctx->bits_per_raw_sample == 10 && f->transparency) {
            f->packed_at_lsb = 1;
            switch(16 * f->chroma_h_shift + f->chroma_v_shift) {
            case 0x00: f->avctx->pix_fmt = AV_PIX_FMT_YUVA444P10; break;
            case 0x10: f->avctx->pix_fmt = AV_PIX_FMT_YUVA422P10; break;
            case 0x11: f->avctx->pix_fmt = AV_PIX_FMT_YUVA420P10; break;
            }
        } else if (f->avctx->bits_per_raw_sample == 16 && !f->transparency){
            switch(16 * f->chroma_h_shift + f->chroma_v_shift) {
            case 0x00: f->avctx->pix_fmt = AV_PIX_FMT_YUV444P16; break;
            case 0x10: f->avctx->pix_fmt = AV_PIX_FMT_YUV422P16; break;
            case 0x11: f->avctx->pix_fmt = AV_PIX_FMT_YUV420P16; break;
            }
        } else if (f->avctx->bits_per_raw_sample == 16 && f->transparency){
            switch(16 * f->chroma_h_shift + f->chroma_v_shift) {
            case 0x00: f->avctx->pix_fmt = AV_PIX_FMT_YUVA444P16; break;
            case 0x10: f->avctx->pix_fmt = AV_PIX_FMT_YUVA422P16; break;
            case 0x11: f->avctx->pix_fmt = AV_PIX_FMT_YUVA420P16; break;
            }
        }
    } else if (f->colorspace == 1) {
        if (f->chroma_h_shift || f->chroma_v_shift) {
            av_log(f->avctx, AV_LOG_ERROR,
                   "chroma subsampling not supported in this colorspace\n");
            return AVERROR(ENOSYS);
        }
        if (     f->avctx->bits_per_raw_sample ==  9)
            f->avctx->pix_fmt = AV_PIX_FMT_GBRP9;
        else if (f->avctx->bits_per_raw_sample == 10)
            f->avctx->pix_fmt = AV_PIX_FMT_GBRP10;
        else if (f->avctx->bits_per_raw_sample == 12)
            f->avctx->pix_fmt = AV_PIX_FMT_GBRP12;
        else if (f->avctx->bits_per_raw_sample == 14)
            f->avctx->pix_fmt = AV_PIX_FMT_GBRP14;
        else
        if (f->transparency) f->avctx->pix_fmt = AV_PIX_FMT_RGB32;
        else                 f->avctx->pix_fmt = AV_PIX_FMT_0RGB32;
    } else {
        av_log(f->avctx, AV_LOG_ERROR, "colorspace not supported\n");
        return AVERROR(ENOSYS);
    }
    if (f->avctx->pix_fmt == AV_PIX_FMT_NONE) {
        av_log(f->avctx, AV_LOG_ERROR, "format not supported\n");
        return AVERROR(ENOSYS);
    }

    av_dlog(f->avctx, "%d %d %d\n",
            f->chroma_h_shift, f->chroma_v_shift, f->avctx->pix_fmt);
    if (f->version < 2) {
        context_count = read_quant_tables(c, f->quant_table);
        if (context_count < 0) {
            av_log(f->avctx, AV_LOG_ERROR, "read_quant_table error\n");
            return AVERROR_INVALIDDATA;
        }
    } else if (f->version < 3) {
        f->slice_count = get_symbol(c, state, 0);
    } else {
        const uint8_t *p = c->bytestream_end;
        for (f->slice_count = 0;
             f->slice_count < MAX_SLICES && 3 < p - c->bytestream_start;
             f->slice_count++) {
            int trailer = 3 + 5*!!f->ec;
            int size = AV_RB24(p-trailer);
            if (size + trailer > p - c->bytestream_start)
                break;
            p -= size + trailer;
        }
    }
    if (f->slice_count > (unsigned)MAX_SLICES || f->slice_count <= 0) {
        av_log(f->avctx, AV_LOG_ERROR, "slice count %d is invalid\n", f->slice_count);
        return AVERROR_INVALIDDATA;
    }

    for (j = 0; j < f->slice_count; j++) {
        FFV1Context *fs = f->slice_context[j];
        fs->ac            = f->ac;
        fs->packed_at_lsb = f->packed_at_lsb;

        fs->slice_damaged = 0;

        if (f->version == 2) {
            fs->slice_x      =  get_symbol(c, state, 0)      * f->width ;
            fs->slice_y      =  get_symbol(c, state, 0)      * f->height;
            fs->slice_width  = (get_symbol(c, state, 0) + 1) * f->width  + fs->slice_x;
            fs->slice_height = (get_symbol(c, state, 0) + 1) * f->height + fs->slice_y;

            fs->slice_x     /= f->num_h_slices;
            fs->slice_y     /= f->num_v_slices;
            fs->slice_width  = fs->slice_width  / f->num_h_slices - fs->slice_x;
            fs->slice_height = fs->slice_height / f->num_v_slices - fs->slice_y;
            if ((unsigned)fs->slice_width  > f->width ||
                (unsigned)fs->slice_height > f->height)
                return AVERROR_INVALIDDATA;
            if (   (unsigned)fs->slice_x + (uint64_t)fs->slice_width  > f->width
                || (unsigned)fs->slice_y + (uint64_t)fs->slice_height > f->height)
                return AVERROR_INVALIDDATA;
        }

        for (i = 0; i < f->plane_count; i++) {
            PlaneContext *const p = &fs->plane[i];

            if (f->version == 2) {
                int idx = get_symbol(c, state, 0);
                if (idx > (unsigned)f->quant_table_count) {
                    av_log(f->avctx, AV_LOG_ERROR,
                           "quant_table_index out of range\n");
                    return AVERROR_INVALIDDATA;
                }
                p->quant_table_index = idx;
                memcpy(p->quant_table, f->quant_tables[idx],
                       sizeof(p->quant_table));
                context_count = f->context_count[idx];
            } else {
                memcpy(p->quant_table, f->quant_table, sizeof(p->quant_table));
            }

            if (f->version <= 2) {
                av_assert0(context_count >= 0);
                if (p->context_count < context_count) {
                    av_freep(&p->state);
                    av_freep(&p->vlc_state);
                }
                p->context_count = context_count;
            }
        }
    }
    return 0;
}

static av_cold int decode_init(AVCodecContext *avctx)
{
    FFV1Context *f = avctx->priv_data;
    int ret;

    if ((ret = ffv1_common_init(avctx)) < 0)
        return ret;

    if (avctx->extradata && (ret = read_extra_header(f)) < 0)
        return ret;

    if ((ret = ffv1_init_slice_contexts(f)) < 0)
        return ret;

    avctx->internal->allocate_progress = 1;

    return 0;
}

static int decode_frame(AVCodecContext *avctx, void *data, int *got_frame, AVPacket *avpkt)
{
    uint8_t *buf        = avpkt->data;
    int buf_size        = avpkt->size;
    FFV1Context *f      = avctx->priv_data;
    RangeCoder *const c = &f->slice_context[0]->c;
    int i, ret;
    uint8_t keystate = 128;
<<<<<<< HEAD
    const uint8_t *buf_p;
    AVFrame *p;

    if (f->last_picture.f)
        ff_thread_release_buffer(avctx, &f->last_picture);
    FFSWAP(ThreadFrame, f->picture, f->last_picture);
=======
    uint8_t *buf_p;
    AVFrame *const p    = data;
>>>>>>> ca09effb

    f->cur = p = f->picture.f;

    if (f->version < 3 && avctx->field_order > AV_FIELD_PROGRESSIVE) {
        /* we have interlaced material flagged in container */
        p->interlaced_frame = 1;
        if (avctx->field_order == AV_FIELD_TT || avctx->field_order == AV_FIELD_TB)
            p->top_field_first = 1;
    }

    f->avctx = avctx;
    ff_init_range_decoder(c, buf, buf_size);
    ff_build_rac_states(c, 0.05 * (1LL << 32), 256 - 8);

    p->pict_type = AV_PICTURE_TYPE_I; //FIXME I vs. P
    if (get_rac(c, &keystate)) {
        p->key_frame    = 1;
        f->key_frame_ok = 0;
        if ((ret = read_header(f)) < 0)
            return ret;
        f->key_frame_ok = 1;
    } else {
        if (!f->key_frame_ok) {
            av_log(avctx, AV_LOG_ERROR,
                   "Cannot decode non-keyframe without valid keyframe\n");
            return AVERROR_INVALIDDATA;
        }
        p->key_frame = 0;
    }

    if ((ret = ff_thread_get_buffer(avctx, &f->picture, AV_GET_BUFFER_FLAG_REF)) < 0)
        return ret;

    if (avctx->debug & FF_DEBUG_PICT_INFO)
        av_log(avctx, AV_LOG_DEBUG, "ver:%d keyframe:%d coder:%d ec:%d slices:%d bps:%d\n",
               f->version, p->key_frame, f->ac, f->ec, f->slice_count, f->avctx->bits_per_raw_sample);

    ff_thread_finish_setup(avctx);

    buf_p = buf + buf_size;
    for (i = f->slice_count - 1; i >= 0; i--) {
        FFV1Context *fs = f->slice_context[i];
        int trailer = 3 + 5*!!f->ec;
        int v;

        if (i || f->version > 2) v = AV_RB24(buf_p-trailer) + trailer;
        else                     v = buf_p - c->bytestream_start;
        if (buf_p - c->bytestream_start < v) {
            av_log(avctx, AV_LOG_ERROR, "Slice pointer chain broken\n");
            return AVERROR_INVALIDDATA;
        }
        buf_p -= v;

        if (f->ec) {
            unsigned crc = av_crc(av_crc_get_table(AV_CRC_32_IEEE), 0, buf_p, v);
            if (crc) {
                int64_t ts = avpkt->pts != AV_NOPTS_VALUE ? avpkt->pts : avpkt->dts;
                av_log(f->avctx, AV_LOG_ERROR, "CRC mismatch %X!", crc);
                if (ts != AV_NOPTS_VALUE && avctx->pkt_timebase.num) {
                    av_log(f->avctx, AV_LOG_ERROR, "at %f seconds\n", ts*av_q2d(avctx->pkt_timebase));
                } else if (ts != AV_NOPTS_VALUE) {
                    av_log(f->avctx, AV_LOG_ERROR, "at %"PRId64"\n", ts);
                } else {
                    av_log(f->avctx, AV_LOG_ERROR, "\n");
                }
                fs->slice_damaged = 1;
            }
        }

        if (i) {
            ff_init_range_decoder(&fs->c, buf_p, v);
        } else
            fs->c.bytestream_end = buf_p + v;

        fs->avctx = avctx;
        fs->cur = p;
    }

    avctx->execute(avctx,
                   decode_slice,
                   &f->slice_context[0],
                   NULL,
                   f->slice_count,
                   sizeof(void*));

    for (i = f->slice_count - 1; i >= 0; i--) {
        FFV1Context *fs = f->slice_context[i];
        int j;
        if (fs->slice_damaged && f->last_picture.f->data[0]) {
            const uint8_t *src[4];
            uint8_t *dst[4];
            ff_thread_await_progress(&f->last_picture, INT_MAX, 0);
            for (j = 0; j < 4; j++) {
                int sh = (j == 1 || j == 2) ? f->chroma_h_shift : 0;
                int sv = (j == 1 || j == 2) ? f->chroma_v_shift : 0;
                dst[j] = p->data[j] + p->linesize[j] *
                         (fs->slice_y >> sv) + (fs->slice_x >> sh);
                src[j] = f->last_picture.f->data[j] + f->last_picture.f->linesize[j] *
                         (fs->slice_y >> sv) + (fs->slice_x >> sh);
            }
<<<<<<< HEAD
            av_image_copy(dst, p->linesize, (const uint8_t **)src,
                          f->last_picture.f->linesize,
                          avctx->pix_fmt,
                          fs->slice_width,
=======
            av_image_copy(dst, p->linesize, src,
                          f->last_picture->linesize,
                          avctx->pix_fmt, fs->slice_width,
>>>>>>> ca09effb
                          fs->slice_height);
        }
    }
    ff_thread_report_progress(&f->picture, INT_MAX, 0);

    f->picture_number++;

    if (f->last_picture.f)
        ff_thread_release_buffer(avctx, &f->last_picture);
    f->cur = NULL;
    if ((ret = av_frame_ref(data, f->picture.f)) < 0)
        return ret;

    *got_frame = 1;

    return buf_size;
}

static int init_thread_copy(AVCodecContext *avctx)
{
    FFV1Context *f = avctx->priv_data;
    int i, ret;

    f->picture.f      = NULL;
    f->last_picture.f = NULL;
    f->sample_buffer  = NULL;
    f->slice_count = 0;

    for (i = 0; i < f->quant_table_count; i++) {
        av_assert0(f->version > 1);
        f->initial_states[i] = av_memdup(f->initial_states[i],
                                         f->context_count[i] * sizeof(*f->initial_states[i]));
    }

    f->picture.f      = av_frame_alloc();
    f->last_picture.f = av_frame_alloc();

    if ((ret = ffv1_init_slice_contexts(f)) < 0)
        return ret;

    return 0;
}

static void copy_fields(FFV1Context *fsdst, FFV1Context *fssrc, FFV1Context *fsrc)
{
    fsdst->version             = fsrc->version;
    fsdst->micro_version       = fsrc->micro_version;
    fsdst->chroma_planes       = fsrc->chroma_planes;
    fsdst->chroma_h_shift      = fsrc->chroma_h_shift;
    fsdst->chroma_v_shift      = fsrc->chroma_v_shift;
    fsdst->transparency        = fsrc->transparency;
    fsdst->plane_count         = fsrc->plane_count;
    fsdst->ac                  = fsrc->ac;
    fsdst->colorspace          = fsrc->colorspace;

    fsdst->ec                  = fsrc->ec;
    fsdst->intra               = fsrc->intra;
    fsdst->slice_damaged       = fssrc->slice_damaged;
    fsdst->key_frame_ok        = fsrc->key_frame_ok;

    fsdst->bits_per_raw_sample = fsrc->bits_per_raw_sample;
    fsdst->packed_at_lsb       = fsrc->packed_at_lsb;
    fsdst->slice_count         = fsrc->slice_count;
    if (fsrc->version<3){
        fsdst->slice_x             = fssrc->slice_x;
        fsdst->slice_y             = fssrc->slice_y;
        fsdst->slice_width         = fssrc->slice_width;
        fsdst->slice_height        = fssrc->slice_height;
    }
}

static int update_thread_context(AVCodecContext *dst, const AVCodecContext *src)
{
    FFV1Context *fsrc = src->priv_data;
    FFV1Context *fdst = dst->priv_data;
    int i, ret;

    if (dst == src)
        return 0;

    {
        ThreadFrame picture = fdst->picture, last_picture = fdst->last_picture;
        uint8_t (*initial_states[MAX_QUANT_TABLES])[32];
        struct FFV1Context *slice_context[MAX_SLICES];
        memcpy(initial_states, fdst->initial_states, sizeof(fdst->initial_states));
        memcpy(slice_context,  fdst->slice_context , sizeof(fdst->slice_context));

        memcpy(fdst, fsrc, sizeof(*fdst));
        memcpy(fdst->initial_states, initial_states, sizeof(fdst->initial_states));
        memcpy(fdst->slice_context,  slice_context , sizeof(fdst->slice_context));
        fdst->picture      = picture;
        fdst->last_picture = last_picture;
        for (i = 0; i<fdst->num_h_slices * fdst->num_v_slices; i++) {
            FFV1Context *fssrc = fsrc->slice_context[i];
            FFV1Context *fsdst = fdst->slice_context[i];
            copy_fields(fsdst, fssrc, fsrc);
        }
        av_assert0(!fdst->plane[0].state);
        av_assert0(!fdst->sample_buffer);
    }

    av_assert1(fdst->slice_count == fsrc->slice_count);


    ff_thread_release_buffer(dst, &fdst->picture);
    if (fsrc->picture.f->data[0]) {
        if ((ret = ff_thread_ref_frame(&fdst->picture, &fsrc->picture)) < 0)
            return ret;
    }

    fdst->fsrc = fsrc;

    return 0;
}

AVCodec ff_ffv1_decoder = {
    .name           = "ffv1",
    .long_name      = NULL_IF_CONFIG_SMALL("FFmpeg video codec #1"),
    .type           = AVMEDIA_TYPE_VIDEO,
    .id             = AV_CODEC_ID_FFV1,
    .priv_data_size = sizeof(FFV1Context),
    .init           = decode_init,
    .close          = ffv1_close,
    .decode         = decode_frame,
    .init_thread_copy = ONLY_IF_THREADS_ENABLED(init_thread_copy),
    .update_thread_context = ONLY_IF_THREADS_ENABLED(update_thread_context),
    .capabilities   = CODEC_CAP_DR1 /*| CODEC_CAP_DRAW_HORIZ_BAND*/ |
                      CODEC_CAP_FRAME_THREADS | CODEC_CAP_SLICE_THREADS,
};<|MERGE_RESOLUTION|>--- conflicted
+++ resolved
@@ -860,17 +860,12 @@
     RangeCoder *const c = &f->slice_context[0]->c;
     int i, ret;
     uint8_t keystate = 128;
-<<<<<<< HEAD
-    const uint8_t *buf_p;
+    uint8_t *buf_p;
     AVFrame *p;
 
     if (f->last_picture.f)
         ff_thread_release_buffer(avctx, &f->last_picture);
     FFSWAP(ThreadFrame, f->picture, f->last_picture);
-=======
-    uint8_t *buf_p;
-    AVFrame *const p    = data;
->>>>>>> ca09effb
 
     f->cur = p = f->picture.f;
 
@@ -971,16 +966,10 @@
                 src[j] = f->last_picture.f->data[j] + f->last_picture.f->linesize[j] *
                          (fs->slice_y >> sv) + (fs->slice_x >> sh);
             }
-<<<<<<< HEAD
-            av_image_copy(dst, p->linesize, (const uint8_t **)src,
+            av_image_copy(dst, p->linesize, src,
                           f->last_picture.f->linesize,
                           avctx->pix_fmt,
                           fs->slice_width,
-=======
-            av_image_copy(dst, p->linesize, src,
-                          f->last_picture->linesize,
-                          avctx->pix_fmt, fs->slice_width,
->>>>>>> ca09effb
                           fs->slice_height);
         }
     }
