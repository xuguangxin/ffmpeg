/*
 * PNG image format
 * Copyright (c) 2003 Fabrice Bellard
 *
 * This file is part of FFmpeg.
 *
 * FFmpeg is free software; you can redistribute it and/or
 * modify it under the terms of the GNU Lesser General Public
 * License as published by the Free Software Foundation; either
 * version 2.1 of the License, or (at your option) any later version.
 *
 * FFmpeg is distributed in the hope that it will be useful,
 * but WITHOUT ANY WARRANTY; without even the implied warranty of
 * MERCHANTABILITY or FITNESS FOR A PARTICULAR PURPOSE.  See the GNU
 * Lesser General Public License for more details.
 *
 * You should have received a copy of the GNU Lesser General Public
 * License along with FFmpeg; if not, write to the Free Software
 * Foundation, Inc., 51 Franklin Street, Fifth Floor, Boston, MA 02110-1301 USA
 */

#include "avcodec.h"
#include "internal.h"
#include "bytestream.h"
#include "huffyuvencdsp.h"
#include "png.h"

#include "libavutil/avassert.h"
#include "libavutil/opt.h"

#include <zlib.h>

#define IOBUF_SIZE 4096

typedef struct PNGEncContext {
<<<<<<< HEAD
    AVClass *class;
    DSPContext dsp;
=======
    HuffYUVEncDSPContext hdsp;
>>>>>>> 512f3ffe

    uint8_t *bytestream;
    uint8_t *bytestream_start;
    uint8_t *bytestream_end;

    int filter_type;

    z_stream zstream;
    uint8_t buf[IOBUF_SIZE];
    int dpi;                     ///< Physical pixel density, in dots per inch, if set
    int dpm;                     ///< Physical pixel density, in dots per meter, if set
} PNGEncContext;

static void png_get_interlaced_row(uint8_t *dst, int row_size,
                                   int bits_per_pixel, int pass,
                                   const uint8_t *src, int width)
{
    int x, mask, dst_x, j, b, bpp;
    uint8_t *d;
    const uint8_t *s;
    static const int masks[] = {0x80, 0x08, 0x88, 0x22, 0xaa, 0x55, 0xff};

    mask = masks[pass];
    switch (bits_per_pixel) {
    case 1:
        memset(dst, 0, row_size);
        dst_x = 0;
        for (x = 0; x < width; x++) {
            j = (x & 7);
            if ((mask << j) & 0x80) {
                b = (src[x >> 3] >> (7 - j)) & 1;
                dst[dst_x >> 3] |= b << (7 - (dst_x & 7));
                dst_x++;
            }
        }
        break;
    default:
        bpp = bits_per_pixel >> 3;
        d = dst;
        s = src;
        for (x = 0; x < width; x++) {
            j = x & 7;
            if ((mask << j) & 0x80) {
                memcpy(d, s, bpp);
                d += bpp;
            }
            s += bpp;
        }
        break;
    }
}

static void sub_png_paeth_prediction(uint8_t *dst, uint8_t *src, uint8_t *top,
                                     int w, int bpp)
{
    int i;
    for (i = 0; i < w; i++) {
        int a, b, c, p, pa, pb, pc;

        a = src[i - bpp];
        b = top[i];
        c = top[i - bpp];

        p  = b - c;
        pc = a - c;

        pa = abs(p);
        pb = abs(pc);
        pc = abs(p + pc);

        if (pa <= pb && pa <= pc)
            p = a;
        else if (pb <= pc)
            p = b;
        else
            p = c;
        dst[i] = src[i] - p;
    }
}

<<<<<<< HEAD
static void sub_left_prediction(DSPContext *dsp, uint8_t *dst, const uint8_t *src, int bpp, int size)
{
    const uint8_t *src1 = src + bpp;
    const uint8_t *src2 = src;
    int x, unaligned_w;

    memcpy(dst, src, bpp);
    dst += bpp;
    size -= bpp;
    unaligned_w = FFMIN(32 - bpp, size);
    for (x = 0; x < unaligned_w; x++)
        *dst++ = *src1++ - *src2++;
    size -= unaligned_w;
    dsp->diff_bytes(dst, src1, src2, size);
}

static void png_filter_row(DSPContext *dsp, uint8_t *dst, int filter_type,
=======
static void png_filter_row(PNGEncContext *c, uint8_t *dst, int filter_type,
>>>>>>> 512f3ffe
                           uint8_t *src, uint8_t *top, int size, int bpp)
{
    int i;

    switch (filter_type) {
    case PNG_FILTER_VALUE_NONE:
        memcpy(dst, src, size);
        break;
    case PNG_FILTER_VALUE_SUB:
<<<<<<< HEAD
        sub_left_prediction(dsp, dst, src, bpp, size);
=======
        c->hdsp.diff_bytes(dst, src, src - bpp, size);
        memcpy(dst, src, bpp);
>>>>>>> 512f3ffe
        break;
    case PNG_FILTER_VALUE_UP:
        c->hdsp.diff_bytes(dst, src, top, size);
        break;
    case PNG_FILTER_VALUE_AVG:
        for (i = 0; i < bpp; i++)
            dst[i] = src[i] - (top[i] >> 1);
        for (; i < size; i++)
            dst[i] = src[i] - ((src[i - bpp] + top[i]) >> 1);
        break;
    case PNG_FILTER_VALUE_PAETH:
        for (i = 0; i < bpp; i++)
            dst[i] = src[i] - top[i];
        sub_png_paeth_prediction(dst + i, src + i, top + i, size - i, bpp);
        break;
    }
}

static uint8_t *png_choose_filter(PNGEncContext *s, uint8_t *dst,
                                  uint8_t *src, uint8_t *top, int size, int bpp)
{
    int pred = s->filter_type;
    av_assert0(bpp || !pred);
    if (!top && pred)
        pred = PNG_FILTER_VALUE_SUB;
    if (pred == PNG_FILTER_VALUE_MIXED) {
        int i;
        int cost, bcost = INT_MAX;
        uint8_t *buf1 = dst, *buf2 = dst + size + 16;
        for (pred = 0; pred < 5; pred++) {
            png_filter_row(s, buf1 + 1, pred, src, top, size, bpp);
            buf1[0] = pred;
            cost = 0;
            for (i = 0; i <= size; i++)
                cost += abs((int8_t) buf1[i]);
            if (cost < bcost) {
                bcost = cost;
                FFSWAP(uint8_t *, buf1, buf2);
            }
        }
        return buf2;
    } else {
        png_filter_row(s, dst + 1, pred, src, top, size, bpp);
        dst[0] = pred;
        return dst;
    }
}

static void png_write_chunk(uint8_t **f, uint32_t tag,
                            const uint8_t *buf, int length)
{
    uint32_t crc;
    uint8_t tagbuf[4];

    bytestream_put_be32(f, length);
    crc = crc32(0, Z_NULL, 0);
    AV_WL32(tagbuf, tag);
    crc = crc32(crc, tagbuf, 4);
    bytestream_put_be32(f, av_bswap32(tag));
    if (length > 0) {
        crc = crc32(crc, buf, length);
        memcpy(*f, buf, length);
        *f += length;
    }
    bytestream_put_be32(f, crc);
}

/* XXX: do filtering */
static int png_write_row(PNGEncContext *s, const uint8_t *data, int size)
{
    int ret;

    s->zstream.avail_in = size;
    s->zstream.next_in  = (uint8_t *)data;
    while (s->zstream.avail_in > 0) {
        ret = deflate(&s->zstream, Z_NO_FLUSH);
        if (ret != Z_OK)
            return -1;
        if (s->zstream.avail_out == 0) {
            if (s->bytestream_end - s->bytestream > IOBUF_SIZE + 100)
                png_write_chunk(&s->bytestream,
                                MKTAG('I', 'D', 'A', 'T'), s->buf, IOBUF_SIZE);
            s->zstream.avail_out = IOBUF_SIZE;
            s->zstream.next_out  = s->buf;
        }
    }
    return 0;
}

static int encode_frame(AVCodecContext *avctx, AVPacket *pkt,
                        const AVFrame *pict, int *got_packet)
{
    PNGEncContext *s       = avctx->priv_data;
    const AVFrame *const p = pict;
    int bit_depth, color_type, y, len, row_size, ret, is_progressive;
    int bits_per_pixel, pass_row_size, enc_row_size;
    int64_t max_packet_size;
    int compression_level;
    uint8_t *ptr, *top, *crow_buf, *crow;
    uint8_t *crow_base       = NULL;
    uint8_t *progressive_buf = NULL;
    uint8_t *top_buf         = NULL;

    is_progressive = !!(avctx->flags & CODEC_FLAG_INTERLACED_DCT);
    switch (avctx->pix_fmt) {
    case AV_PIX_FMT_RGBA64BE:
        bit_depth = 16;
        color_type = PNG_COLOR_TYPE_RGB_ALPHA;
        break;
    case AV_PIX_FMT_RGB48BE:
        bit_depth = 16;
        color_type = PNG_COLOR_TYPE_RGB;
        break;
    case AV_PIX_FMT_RGBA:
        bit_depth  = 8;
        color_type = PNG_COLOR_TYPE_RGB_ALPHA;
        break;
    case AV_PIX_FMT_RGB24:
        bit_depth  = 8;
        color_type = PNG_COLOR_TYPE_RGB;
        break;
    case AV_PIX_FMT_GRAY16BE:
        bit_depth  = 16;
        color_type = PNG_COLOR_TYPE_GRAY;
        break;
    case AV_PIX_FMT_GRAY8:
        bit_depth  = 8;
        color_type = PNG_COLOR_TYPE_GRAY;
        break;
    case AV_PIX_FMT_GRAY8A:
        bit_depth = 8;
        color_type = PNG_COLOR_TYPE_GRAY_ALPHA;
        break;
    case AV_PIX_FMT_MONOBLACK:
        bit_depth  = 1;
        color_type = PNG_COLOR_TYPE_GRAY;
        break;
    case AV_PIX_FMT_PAL8:
        bit_depth  = 8;
        color_type = PNG_COLOR_TYPE_PALETTE;
        break;
    default:
        return -1;
    }
    bits_per_pixel = ff_png_get_nb_channels(color_type) * bit_depth;
    row_size       = (avctx->width * bits_per_pixel + 7) >> 3;

    s->zstream.zalloc = ff_png_zalloc;
    s->zstream.zfree  = ff_png_zfree;
    s->zstream.opaque = NULL;
    compression_level = avctx->compression_level == FF_COMPRESSION_DEFAULT
                      ? Z_DEFAULT_COMPRESSION
                      : av_clip(avctx->compression_level, 0, 9);
    ret = deflateInit2(&s->zstream, compression_level,
                       Z_DEFLATED, 15, 8, Z_DEFAULT_STRATEGY);
    if (ret != Z_OK)
        return -1;

    enc_row_size    = deflateBound(&s->zstream, row_size);
    max_packet_size = avctx->height * (int64_t)(enc_row_size +
                                       ((enc_row_size + IOBUF_SIZE - 1) / IOBUF_SIZE) * 12)
                      + FF_MIN_BUFFER_SIZE;
    if (max_packet_size > INT_MAX)
        return AVERROR(ENOMEM);
    if ((ret = ff_alloc_packet2(avctx, pkt, max_packet_size)) < 0)
        return ret;

    s->bytestream_start =
    s->bytestream       = pkt->data;
    s->bytestream_end   = pkt->data + pkt->size;

    crow_base = av_malloc((row_size + 32) << (s->filter_type == PNG_FILTER_VALUE_MIXED));
    if (!crow_base)
        goto fail;
    // pixel data should be aligned, but there's a control byte before it
    crow_buf = crow_base + 15;
    if (is_progressive) {
        progressive_buf = av_malloc(row_size + 1);
        if (!progressive_buf)
            goto fail;
    }
    if (is_progressive) {
        top_buf = av_malloc(row_size + 1);
        if (!top_buf)
            goto fail;
    }

    /* write png header */
    AV_WB64(s->bytestream, PNGSIG);
    s->bytestream += 8;

    AV_WB32(s->buf, avctx->width);
    AV_WB32(s->buf + 4, avctx->height);
    s->buf[8]  = bit_depth;
    s->buf[9]  = color_type;
    s->buf[10] = 0; /* compression type */
    s->buf[11] = 0; /* filter type */
    s->buf[12] = is_progressive; /* interlace type */

    png_write_chunk(&s->bytestream, MKTAG('I', 'H', 'D', 'R'), s->buf, 13);

    if (s->dpm) {
      AV_WB32(s->buf, s->dpm);
      AV_WB32(s->buf + 4, s->dpm);
      s->buf[8] = 1; /* unit specifier is meter */
    } else {
      AV_WB32(s->buf, avctx->sample_aspect_ratio.num);
      AV_WB32(s->buf + 4, avctx->sample_aspect_ratio.den);
      s->buf[8] = 0; /* unit specifier is unknown */
    }
    png_write_chunk(&s->bytestream, MKTAG('p', 'H', 'Y', 's'), s->buf, 9);

    /* put the palette if needed */
    if (color_type == PNG_COLOR_TYPE_PALETTE) {
        int has_alpha, alpha, i;
        unsigned int v;
        uint32_t *palette;
        uint8_t *alpha_ptr;

        palette   = (uint32_t *)p->data[1];
        ptr       = s->buf;
        alpha_ptr = s->buf + 256 * 3;
        has_alpha = 0;
        for (i = 0; i < 256; i++) {
            v     = palette[i];
            alpha = v >> 24;
            if (alpha != 0xff)
                has_alpha = 1;
            *alpha_ptr++ = alpha;
            bytestream_put_be24(&ptr, v);
        }
        png_write_chunk(&s->bytestream,
                        MKTAG('P', 'L', 'T', 'E'), s->buf, 256 * 3);
        if (has_alpha) {
            png_write_chunk(&s->bytestream,
                            MKTAG('t', 'R', 'N', 'S'), s->buf + 256 * 3, 256);
        }
    }

    /* now put each row */
    s->zstream.avail_out = IOBUF_SIZE;
    s->zstream.next_out  = s->buf;
    if (is_progressive) {
        int pass;

        for (pass = 0; pass < NB_PASSES; pass++) {
            /* NOTE: a pass is completely omitted if no pixels would be
             * output */
            pass_row_size = ff_png_pass_row_size(pass, bits_per_pixel, avctx->width);
            if (pass_row_size > 0) {
                top = NULL;
                for (y = 0; y < avctx->height; y++)
                    if ((ff_png_pass_ymask[pass] << (y & 7)) & 0x80) {
                        ptr = p->data[0] + y * p->linesize[0];
                        FFSWAP(uint8_t *, progressive_buf, top_buf);
                        png_get_interlaced_row(progressive_buf, pass_row_size,
                                               bits_per_pixel, pass,
                                               ptr, avctx->width);
                        crow = png_choose_filter(s, crow_buf, progressive_buf,
                                                 top, pass_row_size, bits_per_pixel >> 3);
                        png_write_row(s, crow, pass_row_size + 1);
                        top = progressive_buf;
                    }
            }
        }
    } else {
        top = NULL;
        for (y = 0; y < avctx->height; y++) {
            ptr = p->data[0] + y * p->linesize[0];
            crow = png_choose_filter(s, crow_buf, ptr, top,
                                     row_size, bits_per_pixel >> 3);
            png_write_row(s, crow, row_size + 1);
            top = ptr;
        }
    }
    /* compress last bytes */
    for (;;) {
        ret = deflate(&s->zstream, Z_FINISH);
        if (ret == Z_OK || ret == Z_STREAM_END) {
            len = IOBUF_SIZE - s->zstream.avail_out;
            if (len > 0 && s->bytestream_end - s->bytestream > len + 100) {
                png_write_chunk(&s->bytestream, MKTAG('I', 'D', 'A', 'T'), s->buf, len);
            }
            s->zstream.avail_out = IOBUF_SIZE;
            s->zstream.next_out  = s->buf;
            if (ret == Z_STREAM_END)
                break;
        } else {
            goto fail;
        }
    }
    png_write_chunk(&s->bytestream, MKTAG('I', 'E', 'N', 'D'), NULL, 0);

    pkt->size   = s->bytestream - s->bytestream_start;
    pkt->flags |= AV_PKT_FLAG_KEY;
    *got_packet = 1;
    ret         = 0;

the_end:
    av_free(crow_base);
    av_free(progressive_buf);
    av_free(top_buf);
    deflateEnd(&s->zstream);
    return ret;
fail:
    ret = -1;
    goto the_end;
}

static av_cold int png_enc_init(AVCodecContext *avctx)
{
    PNGEncContext *s = avctx->priv_data;

    switch (avctx->pix_fmt) {
    case AV_PIX_FMT_RGBA:
        avctx->bits_per_coded_sample = 32;
        break;
    case AV_PIX_FMT_RGB24:
        avctx->bits_per_coded_sample = 24;
        break;
    case AV_PIX_FMT_GRAY8:
        avctx->bits_per_coded_sample = 0x28;
        break;
    case AV_PIX_FMT_MONOBLACK:
        avctx->bits_per_coded_sample = 1;
        break;
    case AV_PIX_FMT_PAL8:
        avctx->bits_per_coded_sample = 8;
    }

    avctx->coded_frame = av_frame_alloc();
    if (!avctx->coded_frame)
        return AVERROR(ENOMEM);

    avctx->coded_frame->pict_type = AV_PICTURE_TYPE_I;
    avctx->coded_frame->key_frame = 1;

    ff_huffyuvencdsp_init(&s->hdsp);

    s->filter_type = av_clip(avctx->prediction_method,
                             PNG_FILTER_VALUE_NONE,
                             PNG_FILTER_VALUE_MIXED);
    if (avctx->pix_fmt == AV_PIX_FMT_MONOBLACK)
        s->filter_type = PNG_FILTER_VALUE_NONE;

    if (s->dpi && s->dpm) {
      av_log(avctx, AV_LOG_ERROR, "Only one of 'dpi' or 'dpm' options should be set\n");
      return AVERROR(EINVAL);
    } else if (s->dpi) {
      s->dpm = s->dpi * 10000 / 254;
    }

    return 0;
}

static av_cold int png_enc_close(AVCodecContext *avctx)
{
    av_frame_free(&avctx->coded_frame);
    return 0;
}

#define OFFSET(x) offsetof(PNGEncContext, x)
#define VE AV_OPT_FLAG_VIDEO_PARAM | AV_OPT_FLAG_ENCODING_PARAM
static const AVOption options[] = {
    {"dpi", "Set image resolution (in dots per inch)",  OFFSET(dpi), AV_OPT_TYPE_INT, {.i64 = 0}, 0, 0x10000, VE},
    {"dpm", "Set image resolution (in dots per meter)", OFFSET(dpm), AV_OPT_TYPE_INT, {.i64 = 0}, 0, 0x10000, VE},
    { NULL }
};

static const AVClass pngenc_class = {
    .class_name = "PNG encoder",
    .item_name  = av_default_item_name,
    .option     = options,
    .version    = LIBAVUTIL_VERSION_INT,
};

AVCodec ff_png_encoder = {
    .name           = "png",
    .long_name      = NULL_IF_CONFIG_SMALL("PNG (Portable Network Graphics) image"),
    .type           = AVMEDIA_TYPE_VIDEO,
    .id             = AV_CODEC_ID_PNG,
    .priv_data_size = sizeof(PNGEncContext),
    .init           = png_enc_init,
    .close          = png_enc_close,
    .encode2        = encode_frame,
    .capabilities   = CODEC_CAP_FRAME_THREADS | CODEC_CAP_INTRA_ONLY,
    .pix_fmts       = (const enum AVPixelFormat[]) {
        AV_PIX_FMT_RGB24, AV_PIX_FMT_RGBA,
        AV_PIX_FMT_RGB48BE, AV_PIX_FMT_RGBA64BE,
        AV_PIX_FMT_PAL8,
        AV_PIX_FMT_GRAY8, AV_PIX_FMT_GRAY8A,
        AV_PIX_FMT_GRAY16BE,
        AV_PIX_FMT_MONOBLACK, AV_PIX_FMT_NONE
    },
    .priv_class     = &pngenc_class,
};<|MERGE_RESOLUTION|>--- conflicted
+++ resolved
@@ -33,12 +33,8 @@
 #define IOBUF_SIZE 4096
 
 typedef struct PNGEncContext {
-<<<<<<< HEAD
     AVClass *class;
-    DSPContext dsp;
-=======
     HuffYUVEncDSPContext hdsp;
->>>>>>> 512f3ffe
 
     uint8_t *bytestream;
     uint8_t *bytestream_start;
@@ -119,8 +115,7 @@
     }
 }
 
-<<<<<<< HEAD
-static void sub_left_prediction(DSPContext *dsp, uint8_t *dst, const uint8_t *src, int bpp, int size)
+static void sub_left_prediction(PNGEncContext *c, uint8_t *dst, const uint8_t *src, int bpp, int size)
 {
     const uint8_t *src1 = src + bpp;
     const uint8_t *src2 = src;
@@ -133,13 +128,10 @@
     for (x = 0; x < unaligned_w; x++)
         *dst++ = *src1++ - *src2++;
     size -= unaligned_w;
-    dsp->diff_bytes(dst, src1, src2, size);
-}
-
-static void png_filter_row(DSPContext *dsp, uint8_t *dst, int filter_type,
-=======
+    c->hdsp.diff_bytes(dst, src1, src2, size);
+}
+
 static void png_filter_row(PNGEncContext *c, uint8_t *dst, int filter_type,
->>>>>>> 512f3ffe
                            uint8_t *src, uint8_t *top, int size, int bpp)
 {
     int i;
@@ -149,12 +141,7 @@
         memcpy(dst, src, size);
         break;
     case PNG_FILTER_VALUE_SUB:
-<<<<<<< HEAD
-        sub_left_prediction(dsp, dst, src, bpp, size);
-=======
-        c->hdsp.diff_bytes(dst, src, src - bpp, size);
-        memcpy(dst, src, bpp);
->>>>>>> 512f3ffe
+        sub_left_prediction(c, dst, src, bpp, size);
         break;
     case PNG_FILTER_VALUE_UP:
         c->hdsp.diff_bytes(dst, src, top, size);
