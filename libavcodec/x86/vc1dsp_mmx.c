--- conflicted
+++ resolved
@@ -708,14 +708,7 @@
         dsp->put_vc1_mspel_pixels_tab[ 7] = put_vc1_mspel_mc31_mmx;
         dsp->put_vc1_mspel_pixels_tab[11] = put_vc1_mspel_mc32_mmx;
         dsp->put_vc1_mspel_pixels_tab[15] = put_vc1_mspel_mc33_mmx;
-<<<<<<< HEAD
-
-        if (HAVE_YASM)
-            dsp->put_no_rnd_vc1_chroma_pixels_tab[0]= ff_put_vc1_chroma_mc8_mmx_nornd;
-    }
-=======
-}
->>>>>>> 7e522859
+}
 
 av_cold void ff_vc1dsp_init_mmxext(VC1DSPContext *dsp)
 {
@@ -743,52 +736,5 @@
         dsp->vc1_inv_trans_4x8_dc = vc1_inv_trans_4x8_dc_mmx2;
         dsp->vc1_inv_trans_8x4_dc = vc1_inv_trans_8x4_dc_mmx2;
         dsp->vc1_inv_trans_4x4_dc = vc1_inv_trans_4x4_dc_mmx2;
-<<<<<<< HEAD
-
-        if (HAVE_YASM)
-            dsp->avg_no_rnd_vc1_chroma_pixels_tab[0]= ff_avg_vc1_chroma_mc8_mmx2_nornd;
-    } else if (HAVE_YASM && mm_flags & AV_CPU_FLAG_3DNOW) {
-        dsp->avg_no_rnd_vc1_chroma_pixels_tab[0]= ff_avg_vc1_chroma_mc8_3dnow_nornd;
-    }
-
-    if (HAVE_YASM && mm_flags & AV_CPU_FLAG_SSSE3) {
-        dsp->put_no_rnd_vc1_chroma_pixels_tab[0]= ff_put_vc1_chroma_mc8_ssse3_nornd;
-        dsp->avg_no_rnd_vc1_chroma_pixels_tab[0]= ff_avg_vc1_chroma_mc8_ssse3_nornd;
-    }
-#endif /* HAVE_INLINE_ASM */
-
-#define ASSIGN_LF(EXT) \
-        dsp->vc1_v_loop_filter4  = ff_vc1_v_loop_filter4_ ## EXT; \
-        dsp->vc1_h_loop_filter4  = ff_vc1_h_loop_filter4_ ## EXT; \
-        dsp->vc1_v_loop_filter8  = ff_vc1_v_loop_filter8_ ## EXT; \
-        dsp->vc1_h_loop_filter8  = ff_vc1_h_loop_filter8_ ## EXT; \
-        dsp->vc1_v_loop_filter16 = vc1_v_loop_filter16_ ## EXT; \
-        dsp->vc1_h_loop_filter16 = vc1_h_loop_filter16_ ## EXT
-
-#if HAVE_YASM
-    if (mm_flags & AV_CPU_FLAG_MMX) {
-    }
-
-    if (mm_flags & AV_CPU_FLAG_MMXEXT) {
-        ASSIGN_LF(mmx2);
-    }
-
-    if (mm_flags & AV_CPU_FLAG_SSE2) {
-        dsp->vc1_v_loop_filter8  = ff_vc1_v_loop_filter8_sse2;
-        dsp->vc1_h_loop_filter8  = ff_vc1_h_loop_filter8_sse2;
-        dsp->vc1_v_loop_filter16 = vc1_v_loop_filter16_sse2;
-        dsp->vc1_h_loop_filter16 = vc1_h_loop_filter16_sse2;
-    }
-    if (mm_flags & AV_CPU_FLAG_SSSE3) {
-        ASSIGN_LF(ssse3);
-    }
-    if (mm_flags & AV_CPU_FLAG_SSE4) {
-        dsp->vc1_h_loop_filter8  = ff_vc1_h_loop_filter8_sse4;
-        dsp->vc1_h_loop_filter16 = vc1_h_loop_filter16_sse4;
-    }
-#endif /* HAVE_YASM */
-}
-=======
-}
-#endif /* HAVE_INLINE_ASM */
->>>>>>> 7e522859
+}
+#endif /* HAVE_INLINE_ASM */