--- conflicted
+++ resolved
@@ -224,11 +224,8 @@
     int rice_bits, rice_esc;
     int samples;
 
-<<<<<<< HEAD
     method_type = get_bits(&s->gb, 2);
-=======
-    method_type = bitstream_read(&s->bc, 2);
-    rice_order  = bitstream_read(&s->bc, 4);
+    rice_order  = get_bits(&s->gb, 4);
 
     samples   = s->blocksize >> rice_order;
     rice_bits = 4 + method_type;
@@ -237,25 +234,18 @@
     decoded += pred_order;
     i        = pred_order;
 
->>>>>>> 15f1cc09
     if (method_type > 1) {
         av_log(s->avctx, AV_LOG_ERROR, "illegal residual coding method %d\n",
                method_type);
         return AVERROR_INVALIDDATA;
     }
 
-<<<<<<< HEAD
-    rice_order = get_bits(&s->gb, 4);
-
-    samples= s->blocksize >> rice_order;
     if (samples << rice_order != s->blocksize) {
         av_log(s->avctx, AV_LOG_ERROR, "invalid rice order: %i blocksize %i\n",
                rice_order, s->blocksize);
         return AVERROR_INVALIDDATA;
     }
 
-=======
->>>>>>> 15f1cc09
     if (pred_order > samples) {
         av_log(s->avctx, AV_LOG_ERROR, "invalid predictor order: %i > %i\n",
                pred_order, samples);
