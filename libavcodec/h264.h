/*
 * H.26L/H.264/AVC/JVT/14496-10/... encoder/decoder
 * Copyright (c) 2003 Michael Niedermayer <michaelni@gmx.at>
 *
 * This file is part of FFmpeg.
 *
 * FFmpeg is free software; you can redistribute it and/or
 * modify it under the terms of the GNU Lesser General Public
 * License as published by the Free Software Foundation; either
 * version 2.1 of the License, or (at your option) any later version.
 *
 * FFmpeg is distributed in the hope that it will be useful,
 * but WITHOUT ANY WARRANTY; without even the implied warranty of
 * MERCHANTABILITY or FITNESS FOR A PARTICULAR PURPOSE.  See the GNU
 * Lesser General Public License for more details.
 *
 * You should have received a copy of the GNU Lesser General Public
 * License along with FFmpeg; if not, write to the Free Software
 * Foundation, Inc., 51 Franklin Street, Fifth Floor, Boston, MA 02110-1301 USA
 */

/**
 * @file
 * H.264 / AVC / MPEG4 part10 codec.
 * @author Michael Niedermayer <michaelni@gmx.at>
 */

#ifndef AVCODEC_H264_H
#define AVCODEC_H264_H

#include "libavutil/intreadwrite.h"
#include "libavutil/thread.h"
#include "cabac.h"
#include "error_resilience.h"
#include "get_bits.h"
#include "h264chroma.h"
#include "h264dsp.h"
#include "h264pred.h"
#include "h264qpel.h"
#include "internal.h"
#include "mpegutils.h"
#include "parser.h"
#include "qpeldsp.h"
#include "rectangle.h"
#include "videodsp.h"

#define H264_MAX_PICTURE_COUNT 36
#define H264_MAX_THREADS       32

#define MAX_SPS_COUNT          32
#define MAX_PPS_COUNT         256

#define MAX_MMCO_COUNT         66

#define MAX_DELAYED_PIC_COUNT  16

#define MAX_MBPAIR_SIZE (256*1024) // a tighter bound could be calculated if someone cares about a few bytes

/* Compiling in interlaced support reduces the speed
 * of progressive decoding by about 2%. */
#define ALLOW_INTERLACE

#define FMO 0

/**
 * The maximum number of slices supported by the decoder.
 * must be a power of 2
 */
#define MAX_SLICES 32

#ifdef ALLOW_INTERLACE
#define MB_MBAFF(h)    (h)->mb_mbaff
#define MB_FIELD(sl)  (sl)->mb_field_decoding_flag
#define FRAME_MBAFF(h) (h)->mb_aff_frame
#define FIELD_PICTURE(h) ((h)->picture_structure != PICT_FRAME)
#define LEFT_MBS 2
#define LTOP     0
#define LBOT     1
#define LEFT(i)  (i)
#else
#define MB_MBAFF(h)      0
#define MB_FIELD(sl)     0
#define FRAME_MBAFF(h)   0
#define FIELD_PICTURE(h) 0
#undef  IS_INTERLACED
#define IS_INTERLACED(mb_type) 0
#define LEFT_MBS 1
#define LTOP     0
#define LBOT     0
#define LEFT(i)  0
#endif
#define FIELD_OR_MBAFF_PICTURE(h) (FRAME_MBAFF(h) || FIELD_PICTURE(h))

#ifndef CABAC
#define CABAC(h) (h)->pps.cabac
#endif

#define CHROMA(h)    ((h)->sps.chroma_format_idc)
#define CHROMA422(h) ((h)->sps.chroma_format_idc == 2)
#define CHROMA444(h) ((h)->sps.chroma_format_idc == 3)

#define EXTENDED_SAR       255

#define MB_TYPE_REF0       MB_TYPE_ACPRED // dirty but it fits in 16 bit
#define MB_TYPE_8x8DCT     0x01000000
#define IS_REF0(a)         ((a) & MB_TYPE_REF0)
#define IS_8x8DCT(a)       ((a) & MB_TYPE_8x8DCT)

#define QP_MAX_NUM (51 + 6*6)           // The maximum supported qp

/* NAL unit types */
enum {
    NAL_SLICE           = 1,
    NAL_DPA             = 2,
    NAL_DPB             = 3,
    NAL_DPC             = 4,
    NAL_IDR_SLICE       = 5,
    NAL_SEI             = 6,
    NAL_SPS             = 7,
    NAL_PPS             = 8,
    NAL_AUD             = 9,
    NAL_END_SEQUENCE    = 10,
    NAL_END_STREAM      = 11,
    NAL_FILLER_DATA     = 12,
    NAL_SPS_EXT         = 13,
    NAL_AUXILIARY_SLICE = 19,
    NAL_FF_IGNORE       = 0xff0f001,
};

/**
 * SEI message types
 */
typedef enum {
    SEI_TYPE_BUFFERING_PERIOD       = 0,   ///< buffering period (H.264, D.1.1)
    SEI_TYPE_PIC_TIMING             = 1,   ///< picture timing
    SEI_TYPE_USER_DATA_REGISTERED   = 4,   ///< registered user data as specified by Rec. ITU-T T.35
    SEI_TYPE_USER_DATA_UNREGISTERED = 5,   ///< unregistered user data
    SEI_TYPE_RECOVERY_POINT         = 6,   ///< recovery point (frame # to decoder sync)
    SEI_TYPE_FRAME_PACKING          = 45,  ///< frame packing arrangement
    SEI_TYPE_DISPLAY_ORIENTATION    = 47,  ///< display orientation
    SEI_TYPE_GREEN_METADATA         = 56   ///< GreenMPEG information
} SEI_Type;

/**
 * pic_struct in picture timing SEI message
 */
typedef enum {
    SEI_PIC_STRUCT_FRAME             = 0, ///<  0: %frame
    SEI_PIC_STRUCT_TOP_FIELD         = 1, ///<  1: top field
    SEI_PIC_STRUCT_BOTTOM_FIELD      = 2, ///<  2: bottom field
    SEI_PIC_STRUCT_TOP_BOTTOM        = 3, ///<  3: top field, bottom field, in that order
    SEI_PIC_STRUCT_BOTTOM_TOP        = 4, ///<  4: bottom field, top field, in that order
    SEI_PIC_STRUCT_TOP_BOTTOM_TOP    = 5, ///<  5: top field, bottom field, top field repeated, in that order
    SEI_PIC_STRUCT_BOTTOM_TOP_BOTTOM = 6, ///<  6: bottom field, top field, bottom field repeated, in that order
    SEI_PIC_STRUCT_FRAME_DOUBLING    = 7, ///<  7: %frame doubling
    SEI_PIC_STRUCT_FRAME_TRIPLING    = 8  ///<  8: %frame tripling
} SEI_PicStructType;

/**
 * frame_packing_arrangement types
 */
typedef enum {
    SEI_FPA_TYPE_CHECKERBOARD        = 0,
    SEI_FPA_TYPE_INTERLEAVE_COLUMN   = 1,
    SEI_FPA_TYPE_INTERLEAVE_ROW      = 2,
    SEI_FPA_TYPE_SIDE_BY_SIDE        = 3,
    SEI_FPA_TYPE_TOP_BOTTOM          = 4,
    SEI_FPA_TYPE_INTERLEAVE_TEMPORAL = 5,
    SEI_FPA_TYPE_2D                  = 6,
} SEI_FpaType;

/**
 * Sequence parameter set
 */
typedef struct SPS {
    unsigned int sps_id;
    int profile_idc;
    int level_idc;
    int chroma_format_idc;
    int transform_bypass;              ///< qpprime_y_zero_transform_bypass_flag
    int log2_max_frame_num;            ///< log2_max_frame_num_minus4 + 4
    int poc_type;                      ///< pic_order_cnt_type
    int log2_max_poc_lsb;              ///< log2_max_pic_order_cnt_lsb_minus4
    int delta_pic_order_always_zero_flag;
    int offset_for_non_ref_pic;
    int offset_for_top_to_bottom_field;
    int poc_cycle_length;              ///< num_ref_frames_in_pic_order_cnt_cycle
    int ref_frame_count;               ///< num_ref_frames
    int gaps_in_frame_num_allowed_flag;
    int mb_width;                      ///< pic_width_in_mbs_minus1 + 1
    int mb_height;                     ///< pic_height_in_map_units_minus1 + 1
    int frame_mbs_only_flag;
    int mb_aff;                        ///< mb_adaptive_frame_field_flag
    int direct_8x8_inference_flag;
    int crop;                          ///< frame_cropping_flag

    /* those 4 are already in luma samples */
    unsigned int crop_left;            ///< frame_cropping_rect_left_offset
    unsigned int crop_right;           ///< frame_cropping_rect_right_offset
    unsigned int crop_top;             ///< frame_cropping_rect_top_offset
    unsigned int crop_bottom;          ///< frame_cropping_rect_bottom_offset
    int vui_parameters_present_flag;
    AVRational sar;
    int video_signal_type_present_flag;
    int full_range;
    int colour_description_present_flag;
    enum AVColorPrimaries color_primaries;
    enum AVColorTransferCharacteristic color_trc;
    enum AVColorSpace colorspace;
    int timing_info_present_flag;
    uint32_t num_units_in_tick;
    uint32_t time_scale;
    int fixed_frame_rate_flag;
    short offset_for_ref_frame[256]; // FIXME dyn aloc?
    int bitstream_restriction_flag;
    int num_reorder_frames;
    int scaling_matrix_present;
    uint8_t scaling_matrix4[6][16];
    uint8_t scaling_matrix8[6][64];
    int nal_hrd_parameters_present_flag;
    int vcl_hrd_parameters_present_flag;
    int pic_struct_present_flag;
    int time_offset_length;
    int cpb_cnt;                          ///< See H.264 E.1.2
    int initial_cpb_removal_delay_length; ///< initial_cpb_removal_delay_length_minus1 + 1
    int cpb_removal_delay_length;         ///< cpb_removal_delay_length_minus1 + 1
    int dpb_output_delay_length;          ///< dpb_output_delay_length_minus1 + 1
    int bit_depth_luma;                   ///< bit_depth_luma_minus8 + 8
    int bit_depth_chroma;                 ///< bit_depth_chroma_minus8 + 8
    int residual_color_transform_flag;    ///< residual_colour_transform_flag
    int constraint_set_flags;             ///< constraint_set[0-3]_flag
    int new;                              ///< flag to keep track if the decoder context needs re-init due to changed SPS
    uint8_t data[4096];
    size_t data_size;
} SPS;

/**
 * Picture parameter set
 */
typedef struct PPS {
    unsigned int sps_id;
    int cabac;                  ///< entropy_coding_mode_flag
    int pic_order_present;      ///< pic_order_present_flag
    int slice_group_count;      ///< num_slice_groups_minus1 + 1
    int mb_slice_group_map_type;
    unsigned int ref_count[2];  ///< num_ref_idx_l0/1_active_minus1 + 1
    int weighted_pred;          ///< weighted_pred_flag
    int weighted_bipred_idc;
    int init_qp;                ///< pic_init_qp_minus26 + 26
    int init_qs;                ///< pic_init_qs_minus26 + 26
    int chroma_qp_index_offset[2];
    int deblocking_filter_parameters_present; ///< deblocking_filter_parameters_present_flag
    int constrained_intra_pred;     ///< constrained_intra_pred_flag
    int redundant_pic_cnt_present;  ///< redundant_pic_cnt_present_flag
    int transform_8x8_mode;         ///< transform_8x8_mode_flag
    uint8_t scaling_matrix4[6][16];
    uint8_t scaling_matrix8[6][64];
    uint8_t chroma_qp_table[2][QP_MAX_NUM+1];  ///< pre-scaled (with chroma_qp_index_offset) version of qp_table
    int chroma_qp_diff;
    uint8_t data[4096];
    size_t data_size;
} PPS;

/**
 * Frame Packing Arrangement Type
 */
typedef struct FPA {
    int         frame_packing_arrangement_id;
    int         frame_packing_arrangement_cancel_flag; ///< is previous arrangement canceled, -1 if never received
    SEI_FpaType frame_packing_arrangement_type;
    int         frame_packing_arrangement_repetition_period;
    int         content_interpretation_type;
    int         quincunx_sampling_flag;
} FPA;

/**
 *     Green MetaData Information Type
 */
typedef struct GreenMetaData {
    uint8_t  green_metadata_type;
    uint8_t  period_type;
    uint16_t  num_seconds;
    uint16_t  num_pictures;
    uint8_t percent_non_zero_macroblocks;
    uint8_t percent_intra_coded_macroblocks;
    uint8_t percent_six_tap_filtering;
    uint8_t percent_alpha_point_deblocking_instance;
    uint8_t xsd_metric_type;
    uint16_t xsd_metric_value;
} GreenMetaData;

/**
 * Memory management control operation opcode.
 */
typedef enum MMCOOpcode {
    MMCO_END = 0,
    MMCO_SHORT2UNUSED,
    MMCO_LONG2UNUSED,
    MMCO_SHORT2LONG,
    MMCO_SET_MAX_LONG,
    MMCO_RESET,
    MMCO_LONG,
} MMCOOpcode;

/**
 * Memory management control operation.
 */
typedef struct MMCO {
    MMCOOpcode opcode;
    int short_pic_num;  ///< pic_num without wrapping (pic_num & max_pic_num)
    int long_arg;       ///< index, pic_num, or num long refs depending on opcode
} MMCO;

typedef struct H264Picture {
    AVFrame *f;
    ThreadFrame tf;

    AVBufferRef *qscale_table_buf;
    int8_t *qscale_table;

    AVBufferRef *motion_val_buf[2];
    int16_t (*motion_val[2])[2];

    AVBufferRef *mb_type_buf;
    uint32_t *mb_type;

    AVBufferRef *hwaccel_priv_buf;
    void *hwaccel_picture_private; ///< hardware accelerator private data

    AVBufferRef *ref_index_buf[2];
    int8_t *ref_index[2];

    int field_poc[2];       ///< top/bottom POC
    int poc;                ///< frame POC
    int frame_num;          ///< frame_num (raw frame_num from slice header)
    int mmco_reset;         /**< MMCO_RESET set this 1. Reordering code must
                                 not mix pictures before and after MMCO_RESET. */
    int pic_id;             /**< pic_num (short -> no wrap version of pic_num,
                                 pic_num & max_pic_num; long -> long_pic_num) */
    int long_ref;           ///< 1->long term reference 0->short term reference
    int ref_poc[2][2][32];  ///< POCs of the frames/fields used as reference (FIXME need per slice)
    int ref_count[2][2];    ///< number of entries in ref_poc         (FIXME need per slice)
    int mbaff;              ///< 1 -> MBAFF frame 0-> not MBAFF
    int field_picture;      ///< whether or not picture was encoded in separate fields

    int reference;
    int recovered;          ///< picture at IDR or recovery point + recovery count
    int invalid_gap;
    int sei_recovery_frame_cnt;

    int crop;
    int crop_left;
    int crop_top;
} H264Picture;

typedef struct H264Ref {
    uint8_t *data[3];
    int linesize[3];

    int reference;
    int poc;
    int pic_id;

    H264Picture *parent;
} H264Ref;

typedef struct H264SliceContext {
    struct H264Context *h264;
    GetBitContext gb;
    ERContext er;

    int slice_num;
    int slice_type;
    int slice_type_nos;         ///< S free slice type (SI/SP are remapped to I/P)
    int slice_type_fixed;

    int qscale;
    int chroma_qp[2];   // QPc
    int qp_thresh;      ///< QP threshold to skip loopfilter
    int last_qscale_diff;

    // deblock
    int deblocking_filter;          ///< disable_deblocking_filter_idc with 1 <-> 0
    int slice_alpha_c0_offset;
    int slice_beta_offset;

    // Weighted pred stuff
    int use_weight;
    int use_weight_chroma;
    int luma_log2_weight_denom;
    int chroma_log2_weight_denom;
    int luma_weight_flag[2];    ///< 7.4.3.2 luma_weight_lX_flag
    int chroma_weight_flag[2];  ///< 7.4.3.2 chroma_weight_lX_flag
    // The following 2 can be changed to int8_t but that causes 10cpu cycles speedloss
    int luma_weight[48][2][2];
    int chroma_weight[48][2][2][2];
    int implicit_weight[48][48][2];

    int prev_mb_skipped;
    int next_mb_skipped;

    int chroma_pred_mode;
    int intra16x16_pred_mode;

    int8_t intra4x4_pred_mode_cache[5 * 8];
    int8_t(*intra4x4_pred_mode);

    int topleft_mb_xy;
    int top_mb_xy;
    int topright_mb_xy;
    int left_mb_xy[LEFT_MBS];

    int topleft_type;
    int top_type;
    int topright_type;
    int left_type[LEFT_MBS];

    const uint8_t *left_block;
    int topleft_partition;

    unsigned int topleft_samples_available;
    unsigned int top_samples_available;
    unsigned int topright_samples_available;
    unsigned int left_samples_available;

    ptrdiff_t linesize, uvlinesize;
    ptrdiff_t mb_linesize;  ///< may be equal to s->linesize or s->linesize * 2, for mbaff
    ptrdiff_t mb_uvlinesize;

    int mb_x, mb_y;
    int mb_xy;
    int resync_mb_x;
    int resync_mb_y;
    // index of the first MB of the next slice
    int next_slice_idx;
    int mb_skip_run;
    int is_complex;

    int mb_field_decoding_flag;
    int mb_mbaff;               ///< mb_aff_frame && mb_field_decoding_flag

    int redundant_pic_count;

    /**
     * number of neighbors (top and/or left) that used 8x8 dct
     */
    int neighbor_transform_size;

    int direct_spatial_mv_pred;
    int col_parity;
    int col_fieldoff;

    int cbp;
    int top_cbp;
    int left_cbp;

    int dist_scale_factor[32];
    int dist_scale_factor_field[2][32];
    int map_col_to_list0[2][16 + 32];
    int map_col_to_list0_field[2][2][16 + 32];

    /**
     * num_ref_idx_l0/1_active_minus1 + 1
     */
    unsigned int ref_count[2];          ///< counts frames or fields, depending on current mb mode
    unsigned int list_count;
    H264Ref ref_list[2][48];        /**< 0..15: frame refs, 16..47: mbaff field refs.
                                         *   Reordered version of default_ref_list
                                         *   according to picture reordering in slice header */
    int ref2frm[MAX_SLICES][2][64];     ///< reference to frame number lists, used in the loop filter, the first 2 are for -2,-1

    const uint8_t *intra_pcm_ptr;
    int16_t *dc_val_base;

    uint8_t *bipred_scratchpad;
    uint8_t *edge_emu_buffer;
    uint8_t (*top_borders[2])[(16 * 3) * 2];
    int bipred_scratchpad_allocated;
    int edge_emu_buffer_allocated;
    int top_borders_allocated[2];

    /**
     * non zero coeff count cache.
     * is 64 if not available.
     */
    DECLARE_ALIGNED(8, uint8_t, non_zero_count_cache)[15 * 8];

    /**
     * Motion vector cache.
     */
    DECLARE_ALIGNED(16, int16_t, mv_cache)[2][5 * 8][2];
    DECLARE_ALIGNED(8,  int8_t, ref_cache)[2][5 * 8];
    DECLARE_ALIGNED(16, uint8_t, mvd_cache)[2][5 * 8][2];
    uint8_t direct_cache[5 * 8];

    DECLARE_ALIGNED(8, uint16_t, sub_mb_type)[4];

    ///< as a dct coefficient is int32_t in high depth, we need to reserve twice the space.
    DECLARE_ALIGNED(16, int16_t, mb)[16 * 48 * 2];
    DECLARE_ALIGNED(16, int16_t, mb_luma_dc)[3][16 * 2];
    ///< as mb is addressed by scantable[i] and scantable is uint8_t we can either
    ///< check that i is not too large or ensure that there is some unused stuff after mb
    int16_t mb_padding[256 * 2];

    uint8_t (*mvd_table[2])[2];

    /**
     * Cabac
     */
    CABACContext cabac;
    uint8_t cabac_state[1024];
    int cabac_init_idc;

    // rbsp buffer used for this slice
    uint8_t *rbsp_buffer;
    unsigned int rbsp_buffer_size;
} H264SliceContext;

/**
 * H264Context
 */
typedef struct H264Context {
<<<<<<< HEAD
    AVClass *av_class;
=======
    const AVClass *class;
>>>>>>> 5e555f93
    AVCodecContext *avctx;
    VideoDSPContext vdsp;
    H264DSPContext h264dsp;
    H264ChromaContext h264chroma;
    H264QpelContext h264qpel;
    GetBitContext gb;

    H264Picture DPB[H264_MAX_PICTURE_COUNT];
    H264Picture *cur_pic_ptr;
    H264Picture cur_pic;
    H264Picture last_pic_for_ec;

    H264SliceContext *slice_ctx;
    int            nb_slice_ctx;

    int pixel_shift;    ///< 0 for 8-bit H264, 1 for high-bit-depth H264

    /* coded dimensions -- 16 * mb w/h */
    int width, height;
    int chroma_x_shift, chroma_y_shift;

    /**
     * Backup frame properties: needed, because they can be different
     * between returned frame and last decoded frame.
     **/
    int backup_width;
    int backup_height;
    enum AVPixelFormat backup_pix_fmt;

    int droppable;
    int coded_picture_number;
    int low_delay;

    int context_initialized;
    int flags;
    int workaround_bugs;

    int8_t(*intra4x4_pred_mode);
    H264PredContext hpc;

    uint8_t (*non_zero_count)[48];

#define LIST_NOT_USED -1 // FIXME rename?
#define PART_NOT_AVAILABLE -2

    /**
     * block_offset[ 0..23] for frame macroblocks
     * block_offset[24..47] for field macroblocks
     */
    int block_offset[2 * (16 * 3)];

    uint32_t *mb2b_xy;  // FIXME are these 4 a good idea?
    uint32_t *mb2br_xy;
    int b_stride;       // FIXME use s->b4_stride


    unsigned current_sps_id; ///< id of the current SPS
    SPS sps; ///< current sps
    PPS pps; ///< current pps

    int au_pps_id; ///< pps_id of current access unit

    uint32_t dequant4_buffer[6][QP_MAX_NUM + 1][16]; // FIXME should these be moved down?
    uint32_t dequant8_buffer[6][QP_MAX_NUM + 1][64];
    uint32_t(*dequant4_coeff[6])[16];
    uint32_t(*dequant8_coeff[6])[64];

    uint16_t *slice_table;      ///< slice_table_base + 2*mb_stride + 1

    // interlacing specific flags
    int mb_aff_frame;
    int picture_structure;
    int first_field;

    uint8_t *list_counts;               ///< Array of list_count per MB specifying the slice type

    /* 0x100 -> non null luma_dc, 0x80/0x40 -> non null chroma_dc (cb/cr), 0x?0 -> chroma_cbp(0, 1, 2), 0x0? luma_cbp */
    uint16_t *cbp_table;

    /* chroma_pred_mode for i4x4 or i16x16, else 0 */
    uint8_t *chroma_pred_mode_table;
    uint8_t (*mvd_table[2])[2];
    uint8_t *direct_table;

    uint8_t zigzag_scan[16];
    uint8_t zigzag_scan8x8[64];
    uint8_t zigzag_scan8x8_cavlc[64];
    uint8_t field_scan[16];
    uint8_t field_scan8x8[64];
    uint8_t field_scan8x8_cavlc[64];
    uint8_t zigzag_scan_q0[16];
    uint8_t zigzag_scan8x8_q0[64];
    uint8_t zigzag_scan8x8_cavlc_q0[64];
    uint8_t field_scan_q0[16];
    uint8_t field_scan8x8_q0[64];
    uint8_t field_scan8x8_cavlc_q0[64];

    int x264_build;

    int mb_y;
    int mb_height, mb_width;
    int mb_stride;
    int mb_num;

    // =============================================================
    // Things below are not used in the MB or more inner code

    int nal_ref_idc;
    int nal_unit_type;

    /**
     * Used to parse AVC variant of h264
     */
    int is_avc;           ///< this flag is != 0 if codec is avc1
    int nal_length_size;  ///< Number of bytes used for nal length (1, 2 or 4)

    int bit_depth_luma;         ///< luma bit depth from sps to detect changes
    int chroma_format_idc;      ///< chroma format from sps to detect changes

    SPS *sps_buffers[MAX_SPS_COUNT];
    PPS *pps_buffers[MAX_PPS_COUNT];

    int dequant_coeff_pps;      ///< reinit tables when pps changes

    uint16_t *slice_table_base;

    // POC stuff
    int poc_lsb;
    int poc_msb;
    int delta_poc_bottom;
    int delta_poc[2];
    int frame_num;
    int prev_poc_msb;           ///< poc_msb of the last reference pic for POC type 0
    int prev_poc_lsb;           ///< poc_lsb of the last reference pic for POC type 0
    int frame_num_offset;       ///< for POC type 2
    int prev_frame_num_offset;  ///< for POC type 2
    int prev_frame_num;         ///< frame_num of the last pic for POC type 1/2

    /**
     * frame_num for frames or 2 * frame_num + 1 for field pics.
     */
    int curr_pic_num;

    /**
     * max_frame_num or 2 * max_frame_num for field pics.
     */
    int max_pic_num;

    H264Ref default_ref[2];
    H264Picture *short_ref[32];
    H264Picture *long_ref[32];
    H264Picture *delayed_pic[MAX_DELAYED_PIC_COUNT + 2]; // FIXME size?
    int last_pocs[MAX_DELAYED_PIC_COUNT];
    H264Picture *next_output_pic;
    int next_outputed_poc;

    /**
     * memory management control operations buffer.
     */
    MMCO mmco[MAX_MMCO_COUNT];
    int mmco_index;
    int mmco_reset;

    int long_ref_count;     ///< number of actual long term references
    int short_ref_count;    ///< number of actual short term references

    /**
     * @name Members for slice based multithreading
     * @{
     */
    /**
     * current slice number, used to initialize slice_num of each thread/context
     */
    int current_slice;

    /**
     * Max number of threads / contexts.
     * This is equal to AVCodecContext.thread_count unless
     * multithreaded decoding is impossible, in which case it is
     * reduced to 1.
     */
    int max_contexts;

    int slice_context_count;

    /**
     *  1 if the single thread fallback warning has already been
     *  displayed, 0 otherwise.
     */
    int single_decode_warning;

    enum AVPictureType pict_type;

    /** @} */

    /**
     * pic_struct in picture timing SEI message
     */
    SEI_PicStructType sei_pic_struct;

    /**
     * Complement sei_pic_struct
     * SEI_PIC_STRUCT_TOP_BOTTOM and SEI_PIC_STRUCT_BOTTOM_TOP indicate interlaced frames.
     * However, soft telecined frames may have these values.
     * This is used in an attempt to flag soft telecine progressive.
     */
    int prev_interlaced_frame;

    /**
     * frame_packing_arrangment SEI message
     */
    int sei_frame_packing_present;
    int frame_packing_arrangement_type;
    int content_interpretation_type;
    int quincunx_subsampling;

    /**
     * display orientation SEI message
     */
    int sei_display_orientation_present;
    int sei_anticlockwise_rotation;
    int sei_hflip, sei_vflip;

    /**
     * User data registered by Rec. ITU-T T.35 SEI
     */
    int sei_reguserdata_afd_present;
    uint8_t active_format_description;
    int a53_caption_size;
    uint8_t *a53_caption;

    /**
     * Bit set of clock types for fields/frames in picture timing SEI message.
     * For each found ct_type, appropriate bit is set (e.g., bit 1 for
     * interlaced).
     */
    int sei_ct_type;

    /**
     * dpb_output_delay in picture timing SEI message, see H.264 C.2.2
     */
    int sei_dpb_output_delay;

    /**
     * cpb_removal_delay in picture timing SEI message, see H.264 C.1.2
     */
    int sei_cpb_removal_delay;

    /**
     * recovery_frame_cnt from SEI message
     *
     * Set to -1 if no recovery point SEI message found or to number of frames
     * before playback synchronizes. Frames having recovery point are key
     * frames.
     */
    int sei_recovery_frame_cnt;

    /**
     * Are the SEI recovery points looking valid.
     */
    int valid_recovery_point;

    FPA sei_fpa;

    /**
     * recovery_frame is the frame_num at which the next frame should
     * be fully constructed.
     *
     * Set to -1 when not expecting a recovery point.
     */
    int recovery_frame;

/**
 * We have seen an IDR, so all the following frames in coded order are correctly
 * decodable.
 */
#define FRAME_RECOVERED_IDR  (1 << 0)
/**
 * Sufficient number of frames have been decoded since a SEI recovery point,
 * so all the following frames in presentation order are correct.
 */
#define FRAME_RECOVERED_SEI  (1 << 1)

    int frame_recovered;    ///< Initial frame has been completely recovered

    int has_recovery_point;

    int missing_fields;

/* for frame threading, this is set to 1
     * after finish_setup() has been called, so we cannot modify
     * some context properties (which are supposed to stay constant between
     * slices) anymore */
    int setup_finished;

    // Timestamp stuff
    int sei_buffering_period_present;   ///< Buffering period SEI flag
    int initial_cpb_removal_delay[32];  ///< Initial timestamps for CPBs

    int cur_chroma_format_idc;
    int cur_bit_depth_luma;
    int16_t slice_row[MAX_SLICES]; ///< to detect when MAX_SLICES is too low

    uint8_t parse_history[6];
    int parse_history_count;
    int parse_last_mb;

    int enable_er;

    AVBufferPool *qscale_table_pool;
    AVBufferPool *mb_type_pool;
    AVBufferPool *motion_val_pool;
    AVBufferPool *ref_index_pool;

    /* Motion Estimation */
    qpel_mc_func (*qpel_put)[16];
    qpel_mc_func (*qpel_avg)[16];

    /*Green Metadata */
    GreenMetaData sei_green_metadata;

} H264Context;

extern const uint8_t ff_h264_chroma_qp[7][QP_MAX_NUM + 1]; ///< One chroma qp table for each possible bit depth (8-14).
extern const uint16_t ff_h264_mb_sizes[4];

/**
 * Decode SEI
 */
int ff_h264_decode_sei(H264Context *h);

/**
 * Decode SPS
 */
int ff_h264_decode_seq_parameter_set(H264Context *h, int ignore_truncation);

/**
 * compute profile from sps
 */
int ff_h264_get_profile(SPS *sps);

/**
 * Decode PPS
 */
int ff_h264_decode_picture_parameter_set(H264Context *h, int bit_length);

/**
 * Decode a network abstraction layer unit.
 * @param consumed is the number of bytes used as input
 * @param length is the length of the array
 * @param dst_length is the number of decoded bytes FIXME here
 *                   or a decode rbsp tailing?
 * @return decoded bytes, might be src+1 if no escapes
 */
const uint8_t *ff_h264_decode_nal(H264Context *h, H264SliceContext *sl, const uint8_t *src,
                                  int *dst_length, int *consumed, int length);

/**
 * Free any data that may have been allocated in the H264 context
 * like SPS, PPS etc.
 */
void ff_h264_free_context(H264Context *h);

/**
 * Reconstruct bitstream slice_type.
 */
int ff_h264_get_slice_type(const H264SliceContext *sl);

/**
 * Allocate tables.
 * needs width/height
 */
int ff_h264_alloc_tables(H264Context *h);

int ff_h264_decode_ref_pic_list_reordering(H264Context *h, H264SliceContext *sl);
void ff_h264_fill_mbaff_ref_list(H264Context *h, H264SliceContext *sl);
void ff_h264_remove_all_refs(H264Context *h);

/**
 * Execute the reference picture marking (memory management control operations).
 */
int ff_h264_execute_ref_pic_marking(H264Context *h, MMCO *mmco, int mmco_count);

int ff_h264_decode_ref_pic_marking(H264Context *h, GetBitContext *gb,
                                   int first_slice);

int ff_generate_sliding_window_mmcos(H264Context *h, int first_slice);

/**
 * Check if the top & left blocks are available if needed & change the
 * dc mode so it only uses the available blocks.
 */
int ff_h264_check_intra4x4_pred_mode(const H264Context *h, H264SliceContext *sl);

/**
 * Check if the top & left blocks are available if needed & change the
 * dc mode so it only uses the available blocks.
 */
int ff_h264_check_intra_pred_mode(const H264Context *h, H264SliceContext *sl,
                                  int mode, int is_chroma);

void ff_h264_hl_decode_mb(const H264Context *h, H264SliceContext *sl);
int ff_h264_decode_extradata(H264Context *h, const uint8_t *buf, int size);
int ff_h264_decode_init(AVCodecContext *avctx);
void ff_h264_decode_init_vlc(void);

/**
 * Decode a macroblock
 * @return 0 if OK, ER_AC_ERROR / ER_DC_ERROR / ER_MV_ERROR on error
 */
int ff_h264_decode_mb_cavlc(const H264Context *h, H264SliceContext *sl);

/**
 * Decode a CABAC coded macroblock
 * @return 0 if OK, ER_AC_ERROR / ER_DC_ERROR / ER_MV_ERROR on error
 */
int ff_h264_decode_mb_cabac(const H264Context *h, H264SliceContext *sl);

void ff_h264_init_cabac_states(const H264Context *h, H264SliceContext *sl);

void ff_h264_init_dequant_tables(H264Context *h);

void ff_h264_direct_dist_scale_factor(const H264Context *const h, H264SliceContext *sl);
void ff_h264_direct_ref_list_init(const H264Context *const h, H264SliceContext *sl);
void ff_h264_pred_direct_motion(const H264Context *const h, H264SliceContext *sl,
                                int *mb_type);

void ff_h264_filter_mb_fast(const H264Context *h, H264SliceContext *sl, int mb_x, int mb_y,
                            uint8_t *img_y, uint8_t *img_cb, uint8_t *img_cr,
                            unsigned int linesize, unsigned int uvlinesize);
void ff_h264_filter_mb(const H264Context *h, H264SliceContext *sl, int mb_x, int mb_y,
                       uint8_t *img_y, uint8_t *img_cb, uint8_t *img_cr,
                       unsigned int linesize, unsigned int uvlinesize);

/**
 * Reset SEI values at the beginning of the frame.
 *
 * @param h H.264 context.
 */
void ff_h264_reset_sei(H264Context *h);

/**
 * Get stereo_mode string from the h264 frame_packing_arrangement
 * @param h H.264 context.
 */
const char* ff_h264_sei_stereo_mode(H264Context *h);

/*
 * o-o o-o
 *  / / /
 * o-o o-o
 *  ,---'
 * o-o o-o
 *  / / /
 * o-o o-o
 */

/* Scan8 organization:
 *    0 1 2 3 4 5 6 7
 * 0  DY    y y y y y
 * 1        y Y Y Y Y
 * 2        y Y Y Y Y
 * 3        y Y Y Y Y
 * 4        y Y Y Y Y
 * 5  DU    u u u u u
 * 6        u U U U U
 * 7        u U U U U
 * 8        u U U U U
 * 9        u U U U U
 * 10 DV    v v v v v
 * 11       v V V V V
 * 12       v V V V V
 * 13       v V V V V
 * 14       v V V V V
 * DY/DU/DV are for luma/chroma DC.
 */

#define LUMA_DC_BLOCK_INDEX   48
#define CHROMA_DC_BLOCK_INDEX 49

// This table must be here because scan8[constant] must be known at compiletime
static const uint8_t scan8[16 * 3 + 3] = {
    4 +  1 * 8, 5 +  1 * 8, 4 +  2 * 8, 5 +  2 * 8,
    6 +  1 * 8, 7 +  1 * 8, 6 +  2 * 8, 7 +  2 * 8,
    4 +  3 * 8, 5 +  3 * 8, 4 +  4 * 8, 5 +  4 * 8,
    6 +  3 * 8, 7 +  3 * 8, 6 +  4 * 8, 7 +  4 * 8,
    4 +  6 * 8, 5 +  6 * 8, 4 +  7 * 8, 5 +  7 * 8,
    6 +  6 * 8, 7 +  6 * 8, 6 +  7 * 8, 7 +  7 * 8,
    4 +  8 * 8, 5 +  8 * 8, 4 +  9 * 8, 5 +  9 * 8,
    6 +  8 * 8, 7 +  8 * 8, 6 +  9 * 8, 7 +  9 * 8,
    4 + 11 * 8, 5 + 11 * 8, 4 + 12 * 8, 5 + 12 * 8,
    6 + 11 * 8, 7 + 11 * 8, 6 + 12 * 8, 7 + 12 * 8,
    4 + 13 * 8, 5 + 13 * 8, 4 + 14 * 8, 5 + 14 * 8,
    6 + 13 * 8, 7 + 13 * 8, 6 + 14 * 8, 7 + 14 * 8,
    0 +  0 * 8, 0 +  5 * 8, 0 + 10 * 8
};

static av_always_inline uint32_t pack16to32(unsigned a, unsigned b)
{
#if HAVE_BIGENDIAN
    return (b & 0xFFFF) + (a << 16);
#else
    return (a & 0xFFFF) + (b << 16);
#endif
}

static av_always_inline uint16_t pack8to16(unsigned a, unsigned b)
{
#if HAVE_BIGENDIAN
    return (b & 0xFF) + (a << 8);
#else
    return (a & 0xFF) + (b << 8);
#endif
}

/**
 * Get the chroma qp.
 */
static av_always_inline int get_chroma_qp(const H264Context *h, int t, int qscale)
{
    return h->pps.chroma_qp_table[t][qscale];
}

/**
 * Get the predicted intra4x4 prediction mode.
 */
static av_always_inline int pred_intra_mode(const H264Context *h,
                                            H264SliceContext *sl, int n)
{
    const int index8 = scan8[n];
    const int left   = sl->intra4x4_pred_mode_cache[index8 - 1];
    const int top    = sl->intra4x4_pred_mode_cache[index8 - 8];
    const int min    = FFMIN(left, top);

    ff_tlog(h->avctx, "mode:%d %d min:%d\n", left, top, min);

    if (min < 0)
        return DC_PRED;
    else
        return min;
}

static av_always_inline void write_back_intra_pred_mode(const H264Context *h,
                                                        H264SliceContext *sl)
{
    int8_t *i4x4       = sl->intra4x4_pred_mode + h->mb2br_xy[sl->mb_xy];
    int8_t *i4x4_cache = sl->intra4x4_pred_mode_cache;

    AV_COPY32(i4x4, i4x4_cache + 4 + 8 * 4);
    i4x4[4] = i4x4_cache[7 + 8 * 3];
    i4x4[5] = i4x4_cache[7 + 8 * 2];
    i4x4[6] = i4x4_cache[7 + 8 * 1];
}

static av_always_inline void write_back_non_zero_count(const H264Context *h,
                                                       H264SliceContext *sl)
{
    const int mb_xy    = sl->mb_xy;
    uint8_t *nnz       = h->non_zero_count[mb_xy];
    uint8_t *nnz_cache = sl->non_zero_count_cache;

    AV_COPY32(&nnz[ 0], &nnz_cache[4 + 8 * 1]);
    AV_COPY32(&nnz[ 4], &nnz_cache[4 + 8 * 2]);
    AV_COPY32(&nnz[ 8], &nnz_cache[4 + 8 * 3]);
    AV_COPY32(&nnz[12], &nnz_cache[4 + 8 * 4]);
    AV_COPY32(&nnz[16], &nnz_cache[4 + 8 * 6]);
    AV_COPY32(&nnz[20], &nnz_cache[4 + 8 * 7]);
    AV_COPY32(&nnz[32], &nnz_cache[4 + 8 * 11]);
    AV_COPY32(&nnz[36], &nnz_cache[4 + 8 * 12]);

    if (!h->chroma_y_shift) {
        AV_COPY32(&nnz[24], &nnz_cache[4 + 8 * 8]);
        AV_COPY32(&nnz[28], &nnz_cache[4 + 8 * 9]);
        AV_COPY32(&nnz[40], &nnz_cache[4 + 8 * 13]);
        AV_COPY32(&nnz[44], &nnz_cache[4 + 8 * 14]);
    }
}

static av_always_inline void write_back_motion_list(const H264Context *h,
                                                    H264SliceContext *sl,
                                                    int b_stride,
                                                    int b_xy, int b8_xy,
                                                    int mb_type, int list)
{
    int16_t(*mv_dst)[2] = &h->cur_pic.motion_val[list][b_xy];
    int16_t(*mv_src)[2] = &sl->mv_cache[list][scan8[0]];
    AV_COPY128(mv_dst + 0 * b_stride, mv_src + 8 * 0);
    AV_COPY128(mv_dst + 1 * b_stride, mv_src + 8 * 1);
    AV_COPY128(mv_dst + 2 * b_stride, mv_src + 8 * 2);
    AV_COPY128(mv_dst + 3 * b_stride, mv_src + 8 * 3);
    if (CABAC(h)) {
        uint8_t (*mvd_dst)[2] = &sl->mvd_table[list][FMO ? 8 * sl->mb_xy
                                                        : h->mb2br_xy[sl->mb_xy]];
        uint8_t(*mvd_src)[2]  = &sl->mvd_cache[list][scan8[0]];
        if (IS_SKIP(mb_type)) {
            AV_ZERO128(mvd_dst);
        } else {
            AV_COPY64(mvd_dst, mvd_src + 8 * 3);
            AV_COPY16(mvd_dst + 3 + 3, mvd_src + 3 + 8 * 0);
            AV_COPY16(mvd_dst + 3 + 2, mvd_src + 3 + 8 * 1);
            AV_COPY16(mvd_dst + 3 + 1, mvd_src + 3 + 8 * 2);
        }
    }

    {
        int8_t *ref_index = &h->cur_pic.ref_index[list][b8_xy];
        int8_t *ref_cache = sl->ref_cache[list];
        ref_index[0 + 0 * 2] = ref_cache[scan8[0]];
        ref_index[1 + 0 * 2] = ref_cache[scan8[4]];
        ref_index[0 + 1 * 2] = ref_cache[scan8[8]];
        ref_index[1 + 1 * 2] = ref_cache[scan8[12]];
    }
}

static av_always_inline void write_back_motion(const H264Context *h,
                                               H264SliceContext *sl,
                                               int mb_type)
{
    const int b_stride      = h->b_stride;
    const int b_xy  = 4 * sl->mb_x + 4 * sl->mb_y * h->b_stride; // try mb2b(8)_xy
    const int b8_xy = 4 * sl->mb_xy;

    if (USES_LIST(mb_type, 0)) {
        write_back_motion_list(h, sl, b_stride, b_xy, b8_xy, mb_type, 0);
    } else {
        fill_rectangle(&h->cur_pic.ref_index[0][b8_xy],
                       2, 2, 2, (uint8_t)LIST_NOT_USED, 1);
    }
    if (USES_LIST(mb_type, 1))
        write_back_motion_list(h, sl, b_stride, b_xy, b8_xy, mb_type, 1);

    if (sl->slice_type_nos == AV_PICTURE_TYPE_B && CABAC(h)) {
        if (IS_8X8(mb_type)) {
            uint8_t *direct_table = &h->direct_table[4 * sl->mb_xy];
            direct_table[1] = sl->sub_mb_type[1] >> 1;
            direct_table[2] = sl->sub_mb_type[2] >> 1;
            direct_table[3] = sl->sub_mb_type[3] >> 1;
        }
    }
}

static av_always_inline int get_dct8x8_allowed(const H264Context *h, H264SliceContext *sl)
{
    if (h->sps.direct_8x8_inference_flag)
        return !(AV_RN64A(sl->sub_mb_type) &
                 ((MB_TYPE_16x8 | MB_TYPE_8x16 | MB_TYPE_8x8) *
                  0x0001000100010001ULL));
    else
        return !(AV_RN64A(sl->sub_mb_type) &
                 ((MB_TYPE_16x8 | MB_TYPE_8x16 | MB_TYPE_8x8 | MB_TYPE_DIRECT2) *
                  0x0001000100010001ULL));
}

static inline int find_start_code(const uint8_t *buf, int buf_size,
                           int buf_index, int next_avc)
{
    uint32_t state = -1;

    buf_index = avpriv_find_start_code(buf + buf_index, buf + next_avc + 1, &state) - buf - 1;

    return FFMIN(buf_index, buf_size);
}

static inline int get_avc_nalsize(H264Context *h, const uint8_t *buf,
                           int buf_size, int *buf_index)
{
    int i, nalsize = 0;

    if (*buf_index >= buf_size - h->nal_length_size) {
        // the end of the buffer is reached, refill it.
        return AVERROR(EAGAIN);
    }

    for (i = 0; i < h->nal_length_size; i++)
        nalsize = ((unsigned)nalsize << 8) | buf[(*buf_index)++];
    if (nalsize <= 0 || nalsize > buf_size - *buf_index) {
        av_log(h->avctx, AV_LOG_ERROR,
               "AVC: nal size %d\n", nalsize);
        return AVERROR_INVALIDDATA;
    }
    return nalsize;
}

int ff_h264_field_end(H264Context *h, H264SliceContext *sl, int in_setup);

int ff_h264_ref_picture(H264Context *h, H264Picture *dst, H264Picture *src);
void ff_h264_unref_picture(H264Context *h, H264Picture *pic);

int ff_h264_slice_context_init(H264Context *h, H264SliceContext *sl);

void ff_h264_draw_horiz_band(const H264Context *h, H264SliceContext *sl, int y, int height);
int ff_init_poc(H264Context *h, int pic_field_poc[2], int *pic_poc);
int ff_pred_weight_table(H264Context *h, H264SliceContext *sl);
int ff_set_ref_count(H264Context *h, H264SliceContext *sl);

int ff_h264_decode_slice_header(H264Context *h, H264SliceContext *sl);
#define SLICE_SINGLETHREAD 1
#define SLICE_SKIPED 2

int ff_h264_execute_decode_slices(H264Context *h, unsigned context_count);
int ff_h264_update_thread_context(AVCodecContext *dst,
                                  const AVCodecContext *src);

void ff_h264_flush_change(H264Context *h);

void ff_h264_free_tables(H264Context *h);

void ff_h264_set_erpic(ERPicture *dst, H264Picture *src);

#endif /* AVCODEC_H264_H */<|MERGE_RESOLUTION|>--- conflicted
+++ resolved
@@ -520,11 +520,7 @@
  * H264Context
  */
 typedef struct H264Context {
-<<<<<<< HEAD
-    AVClass *av_class;
-=======
     const AVClass *class;
->>>>>>> 5e555f93
     AVCodecContext *avctx;
     VideoDSPContext vdsp;
     H264DSPContext h264dsp;
