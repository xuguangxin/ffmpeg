--- conflicted
+++ resolved
@@ -1006,16 +1006,8 @@
         }
     }
 
-<<<<<<< HEAD
     ret=0;
 
-#if FF_API_AUDIOENC_DELAY
-    if (av_codec_is_encoder(avctx->codec))
-        avctx->delay = avctx->initial_padding;
-#endif
-
-=======
->>>>>>> 48bb0da0
     if (av_codec_is_decoder(avctx->codec)) {
         if (!avctx->bit_rate)
             avctx->bit_rate = get_bit_rate(avctx);
