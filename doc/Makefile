--- conflicted
+++ resolved
@@ -36,7 +36,6 @@
 DOCS-$(CONFIG_TXTPAGES)  += $(TXTPAGES)
 DOCS = $(DOCS-yes)
 
-<<<<<<< HEAD
 DOC_EXAMPLES-$(CONFIG_AVIO_DIR_CMD_EXAMPLE)      += avio_dir_cmd
 DOC_EXAMPLES-$(CONFIG_AVIO_READING_EXAMPLE)      += avio_reading
 DOC_EXAMPLES-$(CONFIG_DECODE_AUDIO_EXAMPLE)      += decode_audio
@@ -58,33 +57,15 @@
 DOC_EXAMPLES-$(CONFIG_SCALING_VIDEO_EXAMPLE)     += scaling_video
 DOC_EXAMPLES-$(CONFIG_TRANSCODE_AAC_EXAMPLE)     += transcode_aac
 DOC_EXAMPLES-$(CONFIG_TRANSCODING_EXAMPLE)       += transcoding
-ALL_DOC_EXAMPLES_LIST = $(DOC_EXAMPLES-) $(DOC_EXAMPLES-yes)
 
 DOC_EXAMPLES       := $(DOC_EXAMPLES-yes:%=doc/examples/%$(PROGSSUF)$(EXESUF))
-ALL_DOC_EXAMPLES   := $(ALL_DOC_EXAMPLES_LIST:%=doc/examples/%$(PROGSSUF)$(EXESUF))
-ALL_DOC_EXAMPLES_G := $(ALL_DOC_EXAMPLES_LIST:%=doc/examples/%$(PROGSSUF)_g$(EXESUF))
+ALL_DOC_EXAMPLES   := $(DOC_EXAMPLES) $(DOC_EXAMPLES-:%=doc/examples/%$(PROGSSUF)$(EXESUF))
+ALL_DOC_EXAMPLES_G := $(DOC_EXAMPLES) $(DOC_EXAMPLES-:%=doc/examples/%$(PROGSSUF)_g$(EXESUF))
 PROGS              += $(DOC_EXAMPLES)
 
 all-$(CONFIG_DOC): doc
 
 doc: documentation
-=======
-DOC_EXAMPLES-$(CONFIG_DECODE_AUDIO_EXAMPLE)     += decode_audio
-DOC_EXAMPLES-$(CONFIG_DECODE_VIDEO_EXAMPLE)     += decode_video
-DOC_EXAMPLES-$(CONFIG_ENCODE_AUDIO_EXAMPLE)     += encode_audio
-DOC_EXAMPLES-$(CONFIG_ENCODE_VIDEO_EXAMPLE)     += encode_video
-DOC_EXAMPLES-$(CONFIG_FILTER_AUDIO_EXAMPLE)     += filter_audio
-DOC_EXAMPLES-$(CONFIG_METADATA_EXAMPLE)         += metadata
-DOC_EXAMPLES-$(CONFIG_OUTPUT_EXAMPLE)           += output
-DOC_EXAMPLES-$(CONFIG_QSVDEC_EXAMPLE)           += qsvdec
-DOC_EXAMPLES-$(CONFIG_TRANSCODE_AAC_EXAMPLE)    += transcode_aac
-
-DOC_EXAMPLES     := $(DOC_EXAMPLES-yes:%=doc/examples/%$(EXESUF))
-ALL_DOC_EXAMPLES := $(DOC_EXAMPLES) $(DOC_EXAMPLES-:%=doc/examples/%$(EXESUF))
-PROGS            += $(DOC_EXAMPLES)
-
-all: $(DOCS)
->>>>>>> db4903eb
 
 apidoc: doc/doxy/html
 documentation: $(DOCS)
