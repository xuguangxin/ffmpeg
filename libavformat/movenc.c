/*
 * MOV, 3GP, MP4 muxer
 * Copyright (c) 2003 Thomas Raivio
 * Copyright (c) 2004 Gildas Bazin <gbazin at videolan dot org>
 * Copyright (c) 2009 Baptiste Coudurier <baptiste dot coudurier at gmail dot com>
 *
 * This file is part of FFmpeg.
 *
 * FFmpeg is free software; you can redistribute it and/or
 * modify it under the terms of the GNU Lesser General Public
 * License as published by the Free Software Foundation; either
 * version 2.1 of the License, or (at your option) any later version.
 *
 * FFmpeg is distributed in the hope that it will be useful,
 * but WITHOUT ANY WARRANTY; without even the implied warranty of
 * MERCHANTABILITY or FITNESS FOR A PARTICULAR PURPOSE.  See the GNU
 * Lesser General Public License for more details.
 *
 * You should have received a copy of the GNU Lesser General Public
 * License along with FFmpeg; if not, write to the Free Software
 * Foundation, Inc., 51 Franklin Street, Fifth Floor, Boston, MA 02110-1301 USA
 */

#include "movenc.h"
#include "avformat.h"
#include "avio_internal.h"
#include "riff.h"
#include "avio.h"
#include "isom.h"
#include "avc.h"
#include "libavcodec/get_bits.h"
#include "libavcodec/put_bits.h"
#include "libavcodec/vc1.h"
#include "internal.h"
#include "libavutil/avstring.h"
#include "libavutil/intfloat.h"
#include "libavutil/mathematics.h"
#include "libavutil/opt.h"
#include "libavutil/dict.h"
#include "rtpenc.h"
#include "mov_chan.h"

#undef NDEBUG
#include <assert.h>

static const AVOption options[] = {
    { "movflags", "MOV muxer flags", offsetof(MOVMuxContext, flags), AV_OPT_TYPE_FLAGS, {.dbl = 0}, INT_MIN, INT_MAX, AV_OPT_FLAG_ENCODING_PARAM, "movflags" },
    { "rtphint", "Add RTP hint tracks", 0, AV_OPT_TYPE_CONST, {.dbl = FF_MOV_FLAG_RTP_HINT}, INT_MIN, INT_MAX, AV_OPT_FLAG_ENCODING_PARAM, "movflags" },
    { "moov_size", "maximum moov size so it can be placed at the begin", offsetof(MOVMuxContext, reserved_moov_size), AV_OPT_TYPE_INT, {.dbl = 0}, 0, INT_MAX, AV_OPT_FLAG_ENCODING_PARAM, 0 },
    { "empty_moov", "Make the initial moov atom empty (not supported by QuickTime)", 0, AV_OPT_TYPE_CONST, {.dbl = FF_MOV_FLAG_EMPTY_MOOV}, INT_MIN, INT_MAX, AV_OPT_FLAG_ENCODING_PARAM, "movflags" },
    { "frag_keyframe", "Fragment at video keyframes", 0, AV_OPT_TYPE_CONST, {.dbl = FF_MOV_FLAG_FRAG_KEYFRAME}, INT_MIN, INT_MAX, AV_OPT_FLAG_ENCODING_PARAM, "movflags" },
    { "separate_moof", "Write separate moof/mdat atoms for each track", 0, AV_OPT_TYPE_CONST, {.dbl = FF_MOV_FLAG_SEPARATE_MOOF}, INT_MIN, INT_MAX, AV_OPT_FLAG_ENCODING_PARAM, "movflags" },
    { "frag_custom", "Flush fragments on caller requests", 0, AV_OPT_TYPE_CONST, {.dbl = FF_MOV_FLAG_FRAG_CUSTOM}, INT_MIN, INT_MAX, AV_OPT_FLAG_ENCODING_PARAM, "movflags" },
    { "isml", "Create a live smooth streaming feed (for pushing to a publishing point)", 0, AV_OPT_TYPE_CONST, {.dbl = FF_MOV_FLAG_ISML}, INT_MIN, INT_MAX, AV_OPT_FLAG_ENCODING_PARAM, "movflags" },
    FF_RTP_FLAG_OPTS(MOVMuxContext, rtp_flags),
    { "skip_iods", "Skip writing iods atom.", offsetof(MOVMuxContext, iods_skip), AV_OPT_TYPE_INT, {.dbl = 1}, 0, 1, AV_OPT_FLAG_ENCODING_PARAM},
    { "iods_audio_profile", "iods audio profile atom.", offsetof(MOVMuxContext, iods_audio_profile), AV_OPT_TYPE_INT, {.dbl = -1}, -1, 255, AV_OPT_FLAG_ENCODING_PARAM},
    { "iods_video_profile", "iods video profile atom.", offsetof(MOVMuxContext, iods_video_profile), AV_OPT_TYPE_INT, {.dbl = -1}, -1, 255, AV_OPT_FLAG_ENCODING_PARAM},
    { "frag_duration", "Maximum fragment duration", offsetof(MOVMuxContext, max_fragment_duration), AV_OPT_TYPE_INT, {.dbl = 0}, 0, INT_MAX, AV_OPT_FLAG_ENCODING_PARAM},
    { "frag_size", "Maximum fragment size", offsetof(MOVMuxContext, max_fragment_size), AV_OPT_TYPE_INT, {.dbl = 0}, 0, INT_MAX, AV_OPT_FLAG_ENCODING_PARAM},
    { "ism_lookahead", "Number of lookahead entries for ISM files", offsetof(MOVMuxContext, ism_lookahead), AV_OPT_TYPE_INT, {.dbl = 0}, 0, INT_MAX, AV_OPT_FLAG_ENCODING_PARAM},
    { NULL },
};

#define MOV_CLASS(flavor)\
static const AVClass flavor ## _muxer_class = {\
    .class_name = #flavor " muxer",\
    .item_name  = av_default_item_name,\
    .option     = options,\
    .version    = LIBAVUTIL_VERSION_INT,\
};

//FIXME support 64 bit variant with wide placeholders
static int64_t update_size(AVIOContext *pb, int64_t pos)
{
    int64_t curpos = avio_tell(pb);
    avio_seek(pb, pos, SEEK_SET);
    avio_wb32(pb, curpos - pos); /* rewrite size */
    avio_seek(pb, curpos, SEEK_SET);

    return curpos - pos;
}

/* Chunk offset atom */
static int mov_write_stco_tag(AVIOContext *pb, MOVTrack *track)
{
    int i;
    int mode64 = 0; //   use 32 bit size variant if possible
    int64_t pos = avio_tell(pb);
    avio_wb32(pb, 0); /* size */
    if (pos > UINT32_MAX) {
        mode64 = 1;
        ffio_wfourcc(pb, "co64");
    } else
        ffio_wfourcc(pb, "stco");
    avio_wb32(pb, 0); /* version & flags */
    avio_wb32(pb, track->chunkCount); /* entry count */
    for (i=0; i<track->entry; i++) {
        if(!track->cluster[i].chunkNum)
            continue;
        if(mode64 == 1)
            avio_wb64(pb, track->cluster[i].pos + track->data_offset);
        else
            avio_wb32(pb, track->cluster[i].pos + track->data_offset);
    }
    return update_size(pb, pos);
}

/* Sample size atom */
static int mov_write_stsz_tag(AVIOContext *pb, MOVTrack *track)
{
    int equalChunks = 1;
    int i, j, entries = 0, tst = -1, oldtst = -1;

    int64_t pos = avio_tell(pb);
    avio_wb32(pb, 0); /* size */
    ffio_wfourcc(pb, "stsz");
    avio_wb32(pb, 0); /* version & flags */

    for (i=0; i<track->entry; i++) {
        tst = track->cluster[i].size/track->cluster[i].entries;
        if(oldtst != -1 && tst != oldtst) {
            equalChunks = 0;
        }
        oldtst = tst;
        entries += track->cluster[i].entries;
    }
    if (equalChunks && track->entry) {
        int sSize = track->entry ? track->cluster[0].size/track->cluster[0].entries : 0;
        sSize = FFMAX(1, sSize); // adpcm mono case could make sSize == 0
        avio_wb32(pb, sSize); // sample size
        avio_wb32(pb, entries); // sample count
    }
    else {
        avio_wb32(pb, 0); // sample size
        avio_wb32(pb, entries); // sample count
        for (i=0; i<track->entry; i++) {
            for (j=0; j<track->cluster[i].entries; j++) {
                avio_wb32(pb, track->cluster[i].size /
                         track->cluster[i].entries);
            }
        }
    }
    return update_size(pb, pos);
}

/* Sample to chunk atom */
static int mov_write_stsc_tag(AVIOContext *pb, MOVTrack *track)
{
    int index = 0, oldval = -1, i;
    int64_t entryPos, curpos;

    int64_t pos = avio_tell(pb);
    avio_wb32(pb, 0); /* size */
    ffio_wfourcc(pb, "stsc");
    avio_wb32(pb, 0); // version & flags
    entryPos = avio_tell(pb);
    avio_wb32(pb, track->chunkCount); // entry count
    for (i=0; i<track->entry; i++) {
        if (oldval != track->cluster[i].samples_in_chunk && track->cluster[i].chunkNum)
        {
            avio_wb32(pb, track->cluster[i].chunkNum); // first chunk
            avio_wb32(pb, track->cluster[i].samples_in_chunk); // samples per chunk
            avio_wb32(pb, 0x1); // sample description index
            oldval = track->cluster[i].samples_in_chunk;
            index++;
        }
    }
    curpos = avio_tell(pb);
    avio_seek(pb, entryPos, SEEK_SET);
    avio_wb32(pb, index); // rewrite size
    avio_seek(pb, curpos, SEEK_SET);

    return update_size(pb, pos);
}

/* Sync sample atom */
static int mov_write_stss_tag(AVIOContext *pb, MOVTrack *track, uint32_t flag)
{
    int64_t curpos, entryPos;
    int i, index = 0;
    int64_t pos = avio_tell(pb);
    avio_wb32(pb, 0); // size
    ffio_wfourcc(pb, flag == MOV_SYNC_SAMPLE ? "stss" : "stps");
    avio_wb32(pb, 0); // version & flags
    entryPos = avio_tell(pb);
    avio_wb32(pb, track->entry); // entry count
    for (i=0; i<track->entry; i++) {
        if (track->cluster[i].flags & flag) {
            avio_wb32(pb, i+1);
            index++;
        }
    }
    curpos = avio_tell(pb);
    avio_seek(pb, entryPos, SEEK_SET);
    avio_wb32(pb, index); // rewrite size
    avio_seek(pb, curpos, SEEK_SET);
    return update_size(pb, pos);
}

static int mov_write_amr_tag(AVIOContext *pb, MOVTrack *track)
{
    avio_wb32(pb, 0x11); /* size */
    if (track->mode == MODE_MOV) ffio_wfourcc(pb, "samr");
    else                         ffio_wfourcc(pb, "damr");
    ffio_wfourcc(pb, "FFMP");
    avio_w8(pb, 0); /* decoder version */

    avio_wb16(pb, 0x81FF); /* Mode set (all modes for AMR_NB) */
    avio_w8(pb, 0x00); /* Mode change period (no restriction) */
    avio_w8(pb, 0x01); /* Frames per sample */
    return 0x11;
}

static int mov_write_ac3_tag(AVIOContext *pb, MOVTrack *track)
{
    GetBitContext gbc;
    PutBitContext pbc;
    uint8_t buf[3];
    int fscod, bsid, bsmod, acmod, lfeon, frmsizecod;

    if (track->vos_len < 7)
        return -1;

    avio_wb32(pb, 11);
    ffio_wfourcc(pb, "dac3");

    init_get_bits(&gbc, track->vos_data + 4, (track->vos_len - 4) * 8);
    fscod      = get_bits(&gbc, 2);
    frmsizecod = get_bits(&gbc, 6);
    bsid       = get_bits(&gbc, 5);
    bsmod      = get_bits(&gbc, 3);
    acmod      = get_bits(&gbc, 3);
    if (acmod == 2) {
        skip_bits(&gbc, 2); // dsurmod
    } else {
        if ((acmod & 1) && acmod != 1)
            skip_bits(&gbc, 2); // cmixlev
        if (acmod & 4)
            skip_bits(&gbc, 2); // surmixlev
    }
    lfeon = get_bits1(&gbc);

    init_put_bits(&pbc, buf, sizeof(buf));
    put_bits(&pbc, 2, fscod);
    put_bits(&pbc, 5, bsid);
    put_bits(&pbc, 3, bsmod);
    put_bits(&pbc, 3, acmod);
    put_bits(&pbc, 1, lfeon);
    put_bits(&pbc, 5, frmsizecod>>1); // bit_rate_code
    put_bits(&pbc, 5, 0); // reserved

    flush_put_bits(&pbc);
    avio_write(pb, buf, sizeof(buf));

    return 11;
}

/**
 * This function writes extradata "as is".
 * Extradata must be formatted like a valid atom (with size and tag).
 */
static int mov_write_extradata_tag(AVIOContext *pb, MOVTrack *track)
{
    avio_write(pb, track->enc->extradata, track->enc->extradata_size);
    return track->enc->extradata_size;
}

static int mov_write_enda_tag(AVIOContext *pb)
{
    avio_wb32(pb, 10);
    ffio_wfourcc(pb, "enda");
    avio_wb16(pb, 1); /* little endian */
    return 10;
}

static void put_descr(AVIOContext *pb, int tag, unsigned int size)
{
    int i = 3;
    avio_w8(pb, tag);
    for(; i>0; i--)
        avio_w8(pb, (size>>(7*i)) | 0x80);
    avio_w8(pb, size & 0x7F);
}

static unsigned compute_avg_bitrate(MOVTrack *track)
{
    uint64_t size = 0;
    int i;
    if (!track->track_duration)
        return 0;
    for (i = 0; i < track->entry; i++)
        size += track->cluster[i].size;
    return size * 8 * track->timescale / track->track_duration;
}

static int mov_write_esds_tag(AVIOContext *pb, MOVTrack *track) // Basic
{
    int64_t pos = avio_tell(pb);
    int decoder_specific_info_len = track->vos_len ? 5 + track->vos_len : 0;
    unsigned avg_bitrate;

    avio_wb32(pb, 0); // size
    ffio_wfourcc(pb, "esds");
    avio_wb32(pb, 0); // Version

    // ES descriptor
    put_descr(pb, 0x03, 3 + 5+13 + decoder_specific_info_len + 5+1);
    avio_wb16(pb, track->track_id);
    avio_w8(pb, 0x00); // flags (= no flags)

    // DecoderConfig descriptor
    put_descr(pb, 0x04, 13 + decoder_specific_info_len);

    // Object type indication
    if ((track->enc->codec_id == CODEC_ID_MP2 ||
         track->enc->codec_id == CODEC_ID_MP3) &&
        track->enc->sample_rate > 24000)
        avio_w8(pb, 0x6B); // 11172-3
    else
        avio_w8(pb, ff_codec_get_tag(ff_mp4_obj_type, track->enc->codec_id));

    // the following fields is made of 6 bits to identify the streamtype (4 for video, 5 for audio)
    // plus 1 bit to indicate upstream and 1 bit set to 1 (reserved)
    if(track->enc->codec_type == AVMEDIA_TYPE_AUDIO)
        avio_w8(pb, 0x15); // flags (= Audiostream)
    else
        avio_w8(pb, 0x11); // flags (= Visualstream)

    avio_w8(pb,  track->enc->rc_buffer_size>>(3+16));      // Buffersize DB (24 bits)
    avio_wb16(pb, (track->enc->rc_buffer_size>>3)&0xFFFF); // Buffersize DB

    avg_bitrate = compute_avg_bitrate(track);
    // maxbitrate (FIXME should be max rate in any 1 sec window)
    avio_wb32(pb, FFMAX3(track->enc->bit_rate, track->enc->rc_max_rate, avg_bitrate));
    avio_wb32(pb, avg_bitrate);

    if (track->vos_len) {
        // DecoderSpecific info descriptor
        put_descr(pb, 0x05, track->vos_len);
        avio_write(pb, track->vos_data, track->vos_len);
    }

    // SL descriptor
    put_descr(pb, 0x06, 1);
    avio_w8(pb, 0x02);
    return update_size(pb, pos);
}

static int mov_pcm_le_gt16(enum CodecID codec_id)
{
    return codec_id == CODEC_ID_PCM_S24LE ||
           codec_id == CODEC_ID_PCM_S32LE ||
           codec_id == CODEC_ID_PCM_F32LE ||
           codec_id == CODEC_ID_PCM_F64LE;
}

static int mov_write_ms_tag(AVIOContext *pb, MOVTrack *track)
{
    int64_t pos = avio_tell(pb);
    avio_wb32(pb, 0);
    avio_wl32(pb, track->tag); // store it byteswapped
    track->enc->codec_tag = av_bswap16(track->tag >> 16);
    ff_put_wav_header(pb, track->enc);
    return update_size(pb, pos);
}

static int mov_write_wfex_tag(AVIOContext *pb, MOVTrack *track)
{
    int64_t pos = avio_tell(pb);
    avio_wb32(pb, 0);
    ffio_wfourcc(pb, "wfex");
    ff_put_wav_header(pb, track->enc);
    return update_size(pb, pos);
}

static int mov_write_chan_tag(AVIOContext *pb, MOVTrack *track)
{
    uint32_t layout_tag, bitmap;
    int64_t pos = avio_tell(pb);

    layout_tag = ff_mov_get_channel_layout_tag(track->enc->codec_id,
                                               track->enc->channel_layout,
                                               &bitmap);
    if (!layout_tag) {
        av_log(track->enc, AV_LOG_WARNING, "not writing 'chan' tag due to "
               "lack of channel information\n");
        return 0;
    }

    avio_wb32(pb, 0);           // Size
    ffio_wfourcc(pb, "chan");   // Type
    avio_w8(pb, 0);             // Version
    avio_wb24(pb, 0);           // Flags
    avio_wb32(pb, layout_tag);  // mChannelLayoutTag
    avio_wb32(pb, bitmap);      // mChannelBitmap
    avio_wb32(pb, 0);           // mNumberChannelDescriptions

    return update_size(pb, pos);
}

static int mov_write_wave_tag(AVIOContext *pb, MOVTrack *track)
{
    int64_t pos = avio_tell(pb);

    avio_wb32(pb, 0);     /* size */
    ffio_wfourcc(pb, "wave");

    avio_wb32(pb, 12);    /* size */
    ffio_wfourcc(pb, "frma");
    avio_wl32(pb, track->tag);

    if (track->enc->codec_id == CODEC_ID_AAC) {
        /* useless atom needed by mplayer, ipod, not needed by quicktime */
        avio_wb32(pb, 12); /* size */
        ffio_wfourcc(pb, "mp4a");
        avio_wb32(pb, 0);
        mov_write_esds_tag(pb, track);
    } else if (mov_pcm_le_gt16(track->enc->codec_id)) {
        mov_write_enda_tag(pb);
    } else if (track->enc->codec_id == CODEC_ID_AMR_NB) {
        mov_write_amr_tag(pb, track);
    } else if (track->enc->codec_id == CODEC_ID_AC3) {
        mov_write_chan_tag(pb, track);
        mov_write_ac3_tag(pb, track);
    } else if (track->enc->codec_id == CODEC_ID_ALAC) {
        mov_write_extradata_tag(pb, track);
    } else if (track->enc->codec_id == CODEC_ID_ADPCM_MS ||
               track->enc->codec_id == CODEC_ID_ADPCM_IMA_WAV) {
        mov_write_ms_tag(pb, track);
    }

    avio_wb32(pb, 8);     /* size */
    avio_wb32(pb, 0);     /* null tag */

    return update_size(pb, pos);
}

static int mov_write_dvc1_structs(MOVTrack *track, uint8_t *buf)
{
    uint8_t *unescaped;
    const uint8_t *start, *next, *end = track->vos_data + track->vos_len;
    int unescaped_size, seq_found = 0;
    int level = 0, interlace = 0;
    int packet_seq   = track->vc1_info.packet_seq;
    int packet_entry = track->vc1_info.packet_entry;
    int slices       = track->vc1_info.slices;
    PutBitContext pbc;

    if (track->start_dts == AV_NOPTS_VALUE) {
        /* No packets written yet, vc1_info isn't authoritative yet. */
        /* Assume inline sequence and entry headers. This will be
         * overwritten at the end if the file is seekable. */
        packet_seq = packet_entry = 1;
    }

    unescaped = av_mallocz(track->vos_len + FF_INPUT_BUFFER_PADDING_SIZE);
    if (!unescaped)
        return AVERROR(ENOMEM);
    start = find_next_marker(track->vos_data, end);
    for (next = start; next < end; start = next) {
        GetBitContext gb;
        int size;
        next = find_next_marker(start + 4, end);
        size = next - start - 4;
        if (size <= 0)
            continue;
        unescaped_size = vc1_unescape_buffer(start + 4, size, unescaped);
        init_get_bits(&gb, unescaped, 8 * unescaped_size);
        if (AV_RB32(start) == VC1_CODE_SEQHDR) {
            int profile = get_bits(&gb, 2);
            if (profile != PROFILE_ADVANCED) {
                av_free(unescaped);
                return AVERROR(ENOSYS);
            }
            seq_found = 1;
            level = get_bits(&gb, 3);
            /* chromaformat, frmrtq_postproc, bitrtq_postproc, postprocflag,
             * width, height */
            skip_bits_long(&gb, 2 + 3 + 5 + 1 + 2*12);
            skip_bits(&gb, 1); /* broadcast */
            interlace = get_bits1(&gb);
            skip_bits(&gb, 4); /* tfcntrflag, finterpflag, reserved, psf */
        }
    }
    if (!seq_found) {
        av_free(unescaped);
        return AVERROR(ENOSYS);
    }

    init_put_bits(&pbc, buf, 7);
    /* VC1DecSpecStruc */
    put_bits(&pbc, 4, 12); /* profile - advanced */
    put_bits(&pbc, 3, level);
    put_bits(&pbc, 1, 0); /* reserved */
    /* VC1AdvDecSpecStruc */
    put_bits(&pbc, 3, level);
    put_bits(&pbc, 1, 0); /* cbr */
    put_bits(&pbc, 6, 0); /* reserved */
    put_bits(&pbc, 1, !interlace); /* no interlace */
    put_bits(&pbc, 1, !packet_seq); /* no multiple seq */
    put_bits(&pbc, 1, !packet_entry); /* no multiple entry */
    put_bits(&pbc, 1, !slices); /* no slice code */
    put_bits(&pbc, 1, 0); /* no bframe */
    put_bits(&pbc, 1, 0); /* reserved */
    put_bits32(&pbc, track->enc->time_base.den); /* framerate */
    flush_put_bits(&pbc);

    av_free(unescaped);

    return 0;
}

static int mov_write_dvc1_tag(AVIOContext *pb, MOVTrack *track)
{
    uint8_t buf[7] = { 0 };
    int ret;

    if ((ret = mov_write_dvc1_structs(track, buf)) < 0)
        return ret;

    avio_wb32(pb, track->vos_len + 8 + sizeof(buf));
    ffio_wfourcc(pb, "dvc1");
    track->vc1_info.struct_offset = avio_tell(pb);
    avio_write(pb, buf, sizeof(buf));
    avio_write(pb, track->vos_data, track->vos_len);

    return 0;
}

static int mov_write_glbl_tag(AVIOContext *pb, MOVTrack *track)
{
    avio_wb32(pb, track->vos_len + 8);
    ffio_wfourcc(pb, "glbl");
    avio_write(pb, track->vos_data, track->vos_len);
    return 8 + track->vos_len;
}

/**
 * Compute flags for 'lpcm' tag.
 * See CoreAudioTypes and AudioStreamBasicDescription at Apple.
 */
static int mov_get_lpcm_flags(enum CodecID codec_id)
{
    switch (codec_id) {
    case CODEC_ID_PCM_F32BE:
    case CODEC_ID_PCM_F64BE:
        return 11;
    case CODEC_ID_PCM_F32LE:
    case CODEC_ID_PCM_F64LE:
        return 9;
    case CODEC_ID_PCM_U8:
        return 10;
    case CODEC_ID_PCM_S16BE:
    case CODEC_ID_PCM_S24BE:
    case CODEC_ID_PCM_S32BE:
        return 14;
    case CODEC_ID_PCM_S8:
    case CODEC_ID_PCM_S16LE:
    case CODEC_ID_PCM_S24LE:
    case CODEC_ID_PCM_S32LE:
        return 12;
    default:
        return 0;
    }
}

static int mov_write_audio_tag(AVIOContext *pb, MOVTrack *track)
{
    int64_t pos = avio_tell(pb);
    int version = 0;
    uint32_t tag = track->tag;

    if (track->mode == MODE_MOV) {
        if (track->timescale > UINT16_MAX) {
            if (mov_get_lpcm_flags(track->enc->codec_id))
                tag = AV_RL32("lpcm");
            version = 2;
        } else if (track->audio_vbr || mov_pcm_le_gt16(track->enc->codec_id) ||
                   track->enc->codec_id == CODEC_ID_ADPCM_MS ||
                   track->enc->codec_id == CODEC_ID_ADPCM_IMA_WAV) {
            version = 1;
        }
    }

    avio_wb32(pb, 0); /* size */
    avio_wl32(pb, tag); // store it byteswapped
    avio_wb32(pb, 0); /* Reserved */
    avio_wb16(pb, 0); /* Reserved */
    avio_wb16(pb, 1); /* Data-reference index, XXX  == 1 */

    /* SoundDescription */
    avio_wb16(pb, version); /* Version */
    avio_wb16(pb, 0); /* Revision level */
    avio_wb32(pb, 0); /* Reserved */

    if (version == 2) {
        avio_wb16(pb, 3);
        avio_wb16(pb, 16);
        avio_wb16(pb, 0xfffe);
        avio_wb16(pb, 0);
        avio_wb32(pb, 0x00010000);
        avio_wb32(pb, 72);
        avio_wb64(pb, av_double2int(track->enc->sample_rate));
        avio_wb32(pb, track->enc->channels);
        avio_wb32(pb, 0x7F000000);
        avio_wb32(pb, av_get_bits_per_sample(track->enc->codec_id));
        avio_wb32(pb, mov_get_lpcm_flags(track->enc->codec_id));
        avio_wb32(pb, track->sample_size);
        avio_wb32(pb, track->enc->frame_size);
    } else {
        if (track->mode == MODE_MOV) {
            avio_wb16(pb, track->enc->channels);
            if (track->enc->codec_id == CODEC_ID_PCM_U8 ||
                track->enc->codec_id == CODEC_ID_PCM_S8)
                avio_wb16(pb, 8); /* bits per sample */
            else
                avio_wb16(pb, 16);
            avio_wb16(pb, track->audio_vbr ? -2 : 0); /* compression ID */
        } else { /* reserved for mp4/3gp */
            avio_wb16(pb, 2);
            avio_wb16(pb, 16);
            avio_wb16(pb, 0);
        }

        avio_wb16(pb, 0); /* packet size (= 0) */
        avio_wb16(pb, track->enc->sample_rate);
        avio_wb16(pb, 0); /* Reserved */
    }

    if(version == 1) { /* SoundDescription V1 extended info */
        avio_wb32(pb, track->enc->frame_size); /* Samples per packet */
        avio_wb32(pb, track->sample_size / track->enc->channels); /* Bytes per packet */
        avio_wb32(pb, track->sample_size); /* Bytes per frame */
        avio_wb32(pb, 2); /* Bytes per sample */
    }

    if(track->mode == MODE_MOV &&
       (track->enc->codec_id == CODEC_ID_AAC ||
        track->enc->codec_id == CODEC_ID_AC3 ||
        track->enc->codec_id == CODEC_ID_AMR_NB ||
        track->enc->codec_id == CODEC_ID_ALAC ||
        track->enc->codec_id == CODEC_ID_ADPCM_MS ||
        track->enc->codec_id == CODEC_ID_ADPCM_IMA_WAV ||
        mov_pcm_le_gt16(track->enc->codec_id)))
        mov_write_wave_tag(pb, track);
    else if(track->tag == MKTAG('m','p','4','a'))
        mov_write_esds_tag(pb, track);
    else if(track->enc->codec_id == CODEC_ID_AMR_NB)
        mov_write_amr_tag(pb, track);
    else if(track->enc->codec_id == CODEC_ID_AC3)
        mov_write_ac3_tag(pb, track);
    else if(track->enc->codec_id == CODEC_ID_ALAC)
        mov_write_extradata_tag(pb, track);
    else if (track->enc->codec_id == CODEC_ID_WMAPRO)
        mov_write_wfex_tag(pb, track);
    else if (track->vos_len > 0)
        mov_write_glbl_tag(pb, track);

    return update_size(pb, pos);
}

static int mov_write_d263_tag(AVIOContext *pb)
{
    avio_wb32(pb, 0xf); /* size */
    ffio_wfourcc(pb, "d263");
    ffio_wfourcc(pb, "FFMP");
    avio_w8(pb, 0); /* decoder version */
    /* FIXME use AVCodecContext level/profile, when encoder will set values */
    avio_w8(pb, 0xa); /* level */
    avio_w8(pb, 0); /* profile */
    return 0xf;
}

/* TODO: No idea about these values */
static int mov_write_svq3_tag(AVIOContext *pb)
{
    avio_wb32(pb, 0x15);
    ffio_wfourcc(pb, "SMI ");
    ffio_wfourcc(pb, "SEQH");
    avio_wb32(pb, 0x5);
    avio_wb32(pb, 0xe2c0211d);
    avio_wb32(pb, 0xc0000000);
    avio_w8(pb, 0);
    return 0x15;
}

static int mov_write_avcc_tag(AVIOContext *pb, MOVTrack *track)
{
    int64_t pos = avio_tell(pb);

    avio_wb32(pb, 0);
    ffio_wfourcc(pb, "avcC");
    ff_isom_write_avcc(pb, track->vos_data, track->vos_len);
    return update_size(pb, pos);
}

/* also used by all avid codecs (dv, imx, meridien) and their variants */
static int mov_write_avid_tag(AVIOContext *pb, MOVTrack *track)
{
    int i;
    avio_wb32(pb, 24); /* size */
    ffio_wfourcc(pb, "ACLR");
    ffio_wfourcc(pb, "ACLR");
    ffio_wfourcc(pb, "0001");
    avio_wb32(pb, 2); /* yuv range: full 1 / normal 2 */
    avio_wb32(pb, 0); /* unknown */

    avio_wb32(pb, 24); /* size */
    ffio_wfourcc(pb, "APRG");
    ffio_wfourcc(pb, "APRG");
    ffio_wfourcc(pb, "0001");
    avio_wb32(pb, 1); /* unknown */
    avio_wb32(pb, 0); /* unknown */

    avio_wb32(pb, 120); /* size */
    ffio_wfourcc(pb, "ARES");
    ffio_wfourcc(pb, "ARES");
    ffio_wfourcc(pb, "0001");
    avio_wb32(pb, AV_RB32(track->vos_data + 0x28)); /* dnxhd cid, some id ? */
    avio_wb32(pb, track->enc->width);
    /* values below are based on samples created with quicktime and avid codecs */
    if (track->vos_data[5] & 2) { // interlaced
        avio_wb32(pb, track->enc->height/2);
        avio_wb32(pb, 2); /* unknown */
        avio_wb32(pb, 0); /* unknown */
        avio_wb32(pb, 4); /* unknown */
    } else {
        avio_wb32(pb, track->enc->height);
        avio_wb32(pb, 1); /* unknown */
        avio_wb32(pb, 0); /* unknown */
        if (track->enc->height == 1080)
            avio_wb32(pb, 5); /* unknown */
        else
            avio_wb32(pb, 6); /* unknown */
    }
    /* padding */
    for (i = 0; i < 10; i++)
        avio_wb64(pb, 0);

    /* extra padding for stsd needed */
    avio_wb32(pb, 0);
    return 0;
}

static int mp4_get_codec_tag(AVFormatContext *s, MOVTrack *track)
{
    int tag = track->enc->codec_tag;

    if (!ff_codec_get_tag(ff_mp4_obj_type, track->enc->codec_id))
        return 0;

    if      (track->enc->codec_id == CODEC_ID_H264)      tag = MKTAG('a','v','c','1');
    else if (track->enc->codec_id == CODEC_ID_AC3)       tag = MKTAG('a','c','-','3');
    else if (track->enc->codec_id == CODEC_ID_DIRAC)     tag = MKTAG('d','r','a','c');
    else if (track->enc->codec_id == CODEC_ID_MOV_TEXT)  tag = MKTAG('t','x','3','g');
    else if (track->enc->codec_id == CODEC_ID_VC1)       tag = MKTAG('v','c','-','1');
    else if (track->enc->codec_type == AVMEDIA_TYPE_VIDEO) tag = MKTAG('m','p','4','v');
    else if (track->enc->codec_type == AVMEDIA_TYPE_AUDIO) tag = MKTAG('m','p','4','a');

    return tag;
}

static const AVCodecTag codec_ipod_tags[] = {
    { CODEC_ID_H264,   MKTAG('a','v','c','1') },
    { CODEC_ID_MPEG4,  MKTAG('m','p','4','v') },
    { CODEC_ID_AAC,    MKTAG('m','p','4','a') },
    { CODEC_ID_ALAC,   MKTAG('a','l','a','c') },
    { CODEC_ID_AC3,    MKTAG('a','c','-','3') },
    { CODEC_ID_MOV_TEXT, MKTAG('t','x','3','g') },
    { CODEC_ID_MOV_TEXT, MKTAG('t','e','x','t') },
    { CODEC_ID_NONE, 0 },
};

static int ipod_get_codec_tag(AVFormatContext *s, MOVTrack *track)
{
    int tag = track->enc->codec_tag;

    // keep original tag for subs, ipod supports both formats
    if (!(track->enc->codec_type == AVMEDIA_TYPE_SUBTITLE &&
        (tag == MKTAG('t','x','3','g') ||
         tag == MKTAG('t','e','x','t'))))
        tag = ff_codec_get_tag(codec_ipod_tags, track->enc->codec_id);

    if (!av_match_ext(s->filename, "m4a") && !av_match_ext(s->filename, "m4v"))
        av_log(s, AV_LOG_WARNING, "Warning, extension is not .m4a nor .m4v "
               "Quicktime/Ipod might not play the file\n");

    return tag;
}

static int mov_get_dv_codec_tag(AVFormatContext *s, MOVTrack *track)
{
    int tag;

    if (track->enc->width == 720) /* SD */
        if (track->enc->height == 480) /* NTSC */
            if  (track->enc->pix_fmt == PIX_FMT_YUV422P) tag = MKTAG('d','v','5','n');
            else                                         tag = MKTAG('d','v','c',' ');
        else if (track->enc->pix_fmt == PIX_FMT_YUV422P) tag = MKTAG('d','v','5','p');
        else if (track->enc->pix_fmt == PIX_FMT_YUV420P) tag = MKTAG('d','v','c','p');
        else                                             tag = MKTAG('d','v','p','p');
    else if (track->enc->height == 720) /* HD 720 line */
        if  (track->enc->time_base.den == 50)            tag = MKTAG('d','v','h','q');
        else                                             tag = MKTAG('d','v','h','p');
    else if (track->enc->height == 1080) /* HD 1080 line */
        if  (track->enc->time_base.den == 25)            tag = MKTAG('d','v','h','5');
        else                                             tag = MKTAG('d','v','h','6');
    else {
        av_log(s, AV_LOG_ERROR, "unsupported height for dv codec\n");
        return 0;
    }

    return tag;
}

static const struct {
    enum PixelFormat pix_fmt;
    uint32_t tag;
    unsigned bps;
} mov_pix_fmt_tags[] = {
    { PIX_FMT_YUYV422, MKTAG('y','u','v','s'),  0 },
    { PIX_FMT_UYVY422, MKTAG('2','v','u','y'),  0 },
    { PIX_FMT_RGB555BE,MKTAG('r','a','w',' '), 16 },
    { PIX_FMT_RGB555LE,MKTAG('L','5','5','5'), 16 },
    { PIX_FMT_RGB565LE,MKTAG('L','5','6','5'), 16 },
    { PIX_FMT_RGB565BE,MKTAG('B','5','6','5'), 16 },
    { PIX_FMT_GRAY16BE,MKTAG('b','1','6','g'), 16 },
    { PIX_FMT_RGB24,   MKTAG('r','a','w',' '), 24 },
    { PIX_FMT_BGR24,   MKTAG('2','4','B','G'), 24 },
    { PIX_FMT_ARGB,    MKTAG('r','a','w',' '), 32 },
    { PIX_FMT_BGRA,    MKTAG('B','G','R','A'), 32 },
    { PIX_FMT_RGBA,    MKTAG('R','G','B','A'), 32 },
    { PIX_FMT_ABGR,    MKTAG('A','B','G','R'), 32 },
    { PIX_FMT_RGB48BE, MKTAG('b','4','8','r'), 48 },
};

static int mov_get_rawvideo_codec_tag(AVFormatContext *s, MOVTrack *track)
{
    int tag = track->enc->codec_tag;
    int i;

    for (i = 0; i < FF_ARRAY_ELEMS(mov_pix_fmt_tags); i++) {
        if (track->enc->pix_fmt == mov_pix_fmt_tags[i].pix_fmt) {
            tag = mov_pix_fmt_tags[i].tag;
            track->enc->bits_per_coded_sample = mov_pix_fmt_tags[i].bps;
            break;
        }
    }

    return tag;
}

static int mov_get_codec_tag(AVFormatContext *s, MOVTrack *track)
{
    int tag = track->enc->codec_tag;

    if (!tag || (track->enc->strict_std_compliance >= FF_COMPLIANCE_NORMAL &&
                 (track->enc->codec_id == CODEC_ID_DVVIDEO ||
                  track->enc->codec_id == CODEC_ID_RAWVIDEO ||
                  track->enc->codec_id == CODEC_ID_H263 ||
                  av_get_bits_per_sample(track->enc->codec_id)))) { // pcm audio
        if (track->enc->codec_id == CODEC_ID_DVVIDEO)
            tag = mov_get_dv_codec_tag(s, track);
        else if (track->enc->codec_id == CODEC_ID_RAWVIDEO)
            tag = mov_get_rawvideo_codec_tag(s, track);
        else if (track->enc->codec_type == AVMEDIA_TYPE_VIDEO) {
            tag = ff_codec_get_tag(ff_codec_movvideo_tags, track->enc->codec_id);
            if (!tag) { // if no mac fcc found, try with Microsoft tags
                tag = ff_codec_get_tag(ff_codec_bmp_tags, track->enc->codec_id);
                if (tag)
                    av_log(s, AV_LOG_WARNING, "Using MS style video codec tag, "
                           "the file may be unplayable!\n");
            }
        } else if (track->enc->codec_type == AVMEDIA_TYPE_AUDIO) {
            tag = ff_codec_get_tag(ff_codec_movaudio_tags, track->enc->codec_id);
            if (!tag) { // if no mac fcc found, try with Microsoft tags
                int ms_tag = ff_codec_get_tag(ff_codec_wav_tags, track->enc->codec_id);
                if (ms_tag) {
                    tag = MKTAG('m', 's', ((ms_tag >> 8) & 0xff), (ms_tag & 0xff));
                    av_log(s, AV_LOG_WARNING, "Using MS style audio codec tag, "
                           "the file may be unplayable!\n");
                }
            }
        } else if (track->enc->codec_type == AVMEDIA_TYPE_SUBTITLE)
            tag = ff_codec_get_tag(ff_codec_movsubtitle_tags, track->enc->codec_id);
    }

    return tag;
}

static const AVCodecTag codec_3gp_tags[] = {
    { CODEC_ID_H263,   MKTAG('s','2','6','3') },
    { CODEC_ID_H264,   MKTAG('a','v','c','1') },
    { CODEC_ID_MPEG4,  MKTAG('m','p','4','v') },
    { CODEC_ID_AAC,    MKTAG('m','p','4','a') },
    { CODEC_ID_AMR_NB, MKTAG('s','a','m','r') },
    { CODEC_ID_AMR_WB, MKTAG('s','a','w','b') },
    { CODEC_ID_MOV_TEXT, MKTAG('t','x','3','g') },
    { CODEC_ID_NONE, 0 },
};

static int mov_find_codec_tag(AVFormatContext *s, MOVTrack *track)
{
    int tag = track->enc->codec_tag;

    if (track->mode == MODE_MP4 || track->mode == MODE_PSP)
        tag = mp4_get_codec_tag(s, track);
    else if (track->mode == MODE_ISM) {
        tag = mp4_get_codec_tag(s, track);
        if (!tag && track->enc->codec_id == CODEC_ID_WMAPRO)
            tag = MKTAG('w', 'm', 'a', ' ');
    } else if (track->mode == MODE_IPOD)
        tag = ipod_get_codec_tag(s, track);
    else if (track->mode & MODE_3GP)
        tag = ff_codec_get_tag(codec_3gp_tags, track->enc->codec_id);
    else
        tag = mov_get_codec_tag(s, track);

    return tag;
}

/** Write uuid atom.
 * Needed to make file play in iPods running newest firmware
 * goes after avcC atom in moov.trak.mdia.minf.stbl.stsd.avc1
 */
static int mov_write_uuid_tag_ipod(AVIOContext *pb)
{
    avio_wb32(pb, 28);
    ffio_wfourcc(pb, "uuid");
    avio_wb32(pb, 0x6b6840f2);
    avio_wb32(pb, 0x5f244fc5);
    avio_wb32(pb, 0xba39a51b);
    avio_wb32(pb, 0xcf0323f3);
    avio_wb32(pb, 0x0);
    return 28;
}

static const uint16_t fiel_data[] = {
    0x0000, 0x0100, 0x0201, 0x0206, 0x0209, 0x020e
};

static int mov_write_fiel_tag(AVIOContext *pb, MOVTrack *track)
{
    unsigned mov_field_order = 0;
    if (track->enc->field_order < FF_ARRAY_ELEMS(fiel_data))
        mov_field_order = fiel_data[track->enc->field_order];
    else
        return 0;
    avio_wb32(pb, 10);
    ffio_wfourcc(pb, "fiel");
    avio_wb16(pb, mov_field_order);
    return 10;
}

static int mov_write_subtitle_tag(AVIOContext *pb, MOVTrack *track)
{
    int64_t pos = avio_tell(pb);
    avio_wb32(pb, 0);    /* size */
    avio_wl32(pb, track->tag); // store it byteswapped
    avio_wb32(pb, 0);    /* Reserved */
    avio_wb16(pb, 0);    /* Reserved */
    avio_wb16(pb, 1);    /* Data-reference index */

    if (track->enc->extradata_size)
        avio_write(pb, track->enc->extradata, track->enc->extradata_size);

    return update_size(pb, pos);
}

static int mov_write_pasp_tag(AVIOContext *pb, MOVTrack *track)
{
    AVRational sar;
    av_reduce(&sar.num, &sar.den, track->enc->sample_aspect_ratio.num,
              track->enc->sample_aspect_ratio.den, INT_MAX);

    avio_wb32(pb, 16);
    ffio_wfourcc(pb, "pasp");
    avio_wb32(pb, sar.num);
    avio_wb32(pb, sar.den);
    return 16;
}

static int mov_write_video_tag(AVIOContext *pb, MOVTrack *track)
{
    int64_t pos = avio_tell(pb);
    char compressor_name[32];

    avio_wb32(pb, 0); /* size */
    avio_wl32(pb, track->tag); // store it byteswapped
    avio_wb32(pb, 0); /* Reserved */
    avio_wb16(pb, 0); /* Reserved */
    avio_wb16(pb, 1); /* Data-reference index */

    avio_wb16(pb, 0); /* Codec stream version */
    avio_wb16(pb, 0); /* Codec stream revision (=0) */
    if (track->mode == MODE_MOV) {
        ffio_wfourcc(pb, "FFMP"); /* Vendor */
        if(track->enc->codec_id == CODEC_ID_RAWVIDEO) {
            avio_wb32(pb, 0); /* Temporal Quality */
            avio_wb32(pb, 0x400); /* Spatial Quality = lossless*/
        } else {
            avio_wb32(pb, 0x200); /* Temporal Quality = normal */
            avio_wb32(pb, 0x200); /* Spatial Quality = normal */
        }
    } else {
        avio_wb32(pb, 0); /* Reserved */
        avio_wb32(pb, 0); /* Reserved */
        avio_wb32(pb, 0); /* Reserved */
    }
    avio_wb16(pb, track->enc->width); /* Video width */
    avio_wb16(pb, track->height); /* Video height */
    avio_wb32(pb, 0x00480000); /* Horizontal resolution 72dpi */
    avio_wb32(pb, 0x00480000); /* Vertical resolution 72dpi */
    avio_wb32(pb, 0); /* Data size (= 0) */
    avio_wb16(pb, 1); /* Frame count (= 1) */

    memset(compressor_name,0,32);
    /* FIXME not sure, ISO 14496-1 draft where it shall be set to 0 */
    if (track->mode == MODE_MOV && track->enc->codec && track->enc->codec->name)
        av_strlcpy(compressor_name,track->enc->codec->name,32);
    avio_w8(pb, strlen(compressor_name));
    avio_write(pb, compressor_name, 31);

    if (track->mode == MODE_MOV && track->enc->bits_per_coded_sample)
        avio_wb16(pb, track->enc->bits_per_coded_sample);
    else
        avio_wb16(pb, 0x18); /* Reserved */
    avio_wb16(pb, 0xffff); /* Reserved */
    if(track->tag == MKTAG('m','p','4','v'))
        mov_write_esds_tag(pb, track);
    else if(track->enc->codec_id == CODEC_ID_H263)
        mov_write_d263_tag(pb);
    else if(track->enc->codec_id == CODEC_ID_SVQ3)
        mov_write_svq3_tag(pb);
    else if(track->enc->codec_id == CODEC_ID_DNXHD)
        mov_write_avid_tag(pb, track);
    else if(track->enc->codec_id == CODEC_ID_H264) {
        mov_write_avcc_tag(pb, track);
        if(track->mode == MODE_IPOD)
            mov_write_uuid_tag_ipod(pb);
    } else if (track->enc->field_order != AV_FIELD_UNKNOWN)
        mov_write_fiel_tag(pb, track);
    else if (track->enc->codec_id == CODEC_ID_VC1 && track->vos_len > 0)
        mov_write_dvc1_tag(pb, track);
    else if (track->vos_len > 0)
        mov_write_glbl_tag(pb, track);

    if (track->enc->sample_aspect_ratio.den && track->enc->sample_aspect_ratio.num &&
        track->enc->sample_aspect_ratio.den != track->enc->sample_aspect_ratio.num) {
        mov_write_pasp_tag(pb, track);
    }

    return update_size(pb, pos);
}

static int mov_write_rtp_tag(AVIOContext *pb, MOVTrack *track)
{
    int64_t pos = avio_tell(pb);
    avio_wb32(pb, 0); /* size */
    ffio_wfourcc(pb, "rtp ");
    avio_wb32(pb, 0); /* Reserved */
    avio_wb16(pb, 0); /* Reserved */
    avio_wb16(pb, 1); /* Data-reference index */

    avio_wb16(pb, 1); /* Hint track version */
    avio_wb16(pb, 1); /* Highest compatible version */
    avio_wb32(pb, track->max_packet_size); /* Max packet size */

    avio_wb32(pb, 12); /* size */
    ffio_wfourcc(pb, "tims");
    avio_wb32(pb, track->timescale);

    return update_size(pb, pos);
}

static int mov_write_stsd_tag(AVIOContext *pb, MOVTrack *track)
{
    int64_t pos = avio_tell(pb);
    avio_wb32(pb, 0); /* size */
    ffio_wfourcc(pb, "stsd");
    avio_wb32(pb, 0); /* version & flags */
    avio_wb32(pb, 1); /* entry count */
    if (track->enc->codec_type == AVMEDIA_TYPE_VIDEO)
        mov_write_video_tag(pb, track);
    else if (track->enc->codec_type == AVMEDIA_TYPE_AUDIO)
        mov_write_audio_tag(pb, track);
    else if (track->enc->codec_type == AVMEDIA_TYPE_SUBTITLE)
        mov_write_subtitle_tag(pb, track);
    else if (track->enc->codec_tag == MKTAG('r','t','p',' '))
        mov_write_rtp_tag(pb, track);
    return update_size(pb, pos);
}

static int mov_write_ctts_tag(AVIOContext *pb, MOVTrack *track)
{
    MOVStts *ctts_entries;
    uint32_t entries = 0;
    uint32_t atom_size;
    int i;

    ctts_entries = av_malloc((track->entry + 1) * sizeof(*ctts_entries)); /* worst case */
    ctts_entries[0].count = 1;
    ctts_entries[0].duration = track->cluster[0].cts;
    for (i=1; i<track->entry; i++) {
        if (track->cluster[i].cts == ctts_entries[entries].duration) {
            ctts_entries[entries].count++; /* compress */
        } else {
            entries++;
            ctts_entries[entries].duration = track->cluster[i].cts;
            ctts_entries[entries].count = 1;
        }
    }
    entries++; /* last one */
    atom_size = 16 + (entries * 8);
    avio_wb32(pb, atom_size); /* size */
    ffio_wfourcc(pb, "ctts");
    avio_wb32(pb, 0); /* version & flags */
    avio_wb32(pb, entries); /* entry count */
    for (i=0; i<entries; i++) {
        avio_wb32(pb, ctts_entries[i].count);
        avio_wb32(pb, ctts_entries[i].duration);
    }
    av_free(ctts_entries);
    return atom_size;
}

/* Time to sample atom */
static int mov_write_stts_tag(AVIOContext *pb, MOVTrack *track)
{
    MOVStts *stts_entries;
    uint32_t entries = -1;
    uint32_t atom_size;
    int i;

    if (track->enc->codec_type == AVMEDIA_TYPE_AUDIO && !track->audio_vbr) {
        stts_entries = av_malloc(sizeof(*stts_entries)); /* one entry */
        stts_entries[0].count = track->sample_count;
        stts_entries[0].duration = 1;
        entries = 1;
    } else {
        stts_entries = track->entry ?
                       av_malloc(track->entry * sizeof(*stts_entries)) : /* worst case */
                       NULL;
        for (i=0; i<track->entry; i++) {
            int64_t duration = i + 1 == track->entry ?
                track->track_duration - track->cluster[i].dts + track->start_dts : /* readjusting */
                track->cluster[i+1].dts - track->cluster[i].dts;
            if (i && duration == stts_entries[entries].duration) {
                stts_entries[entries].count++; /* compress */
            } else {
                entries++;
                stts_entries[entries].duration = duration;
                stts_entries[entries].count = 1;
            }
        }
        entries++; /* last one */
    }
    atom_size = 16 + (entries * 8);
    avio_wb32(pb, atom_size); /* size */
    ffio_wfourcc(pb, "stts");
    avio_wb32(pb, 0); /* version & flags */
    avio_wb32(pb, entries); /* entry count */
    for (i=0; i<entries; i++) {
        avio_wb32(pb, stts_entries[i].count);
        avio_wb32(pb, stts_entries[i].duration);
    }
    av_free(stts_entries);
    return atom_size;
}

static int mov_write_dref_tag(AVIOContext *pb)
{
    avio_wb32(pb, 28); /* size */
    ffio_wfourcc(pb, "dref");
    avio_wb32(pb, 0); /* version & flags */
    avio_wb32(pb, 1); /* entry count */

    avio_wb32(pb, 0xc); /* size */
    //FIXME add the alis and rsrc atom
    ffio_wfourcc(pb, "url ");
    avio_wb32(pb, 1); /* version & flags */

    return 28;
}

static int mov_write_stbl_tag(AVIOContext *pb, MOVTrack *track)
{
    int64_t pos = avio_tell(pb);
    avio_wb32(pb, 0); /* size */
    ffio_wfourcc(pb, "stbl");
    mov_write_stsd_tag(pb, track);
    mov_write_stts_tag(pb, track);
    if ((track->enc->codec_type == AVMEDIA_TYPE_VIDEO ||
         track->enc->codec_tag == MKTAG('r','t','p',' ')) &&
        track->has_keyframes && track->has_keyframes < track->entry)
        mov_write_stss_tag(pb, track, MOV_SYNC_SAMPLE);
    if (track->mode == MODE_MOV && track->flags & MOV_TRACK_STPS)
        mov_write_stss_tag(pb, track, MOV_PARTIAL_SYNC_SAMPLE);
    if (track->enc->codec_type == AVMEDIA_TYPE_VIDEO &&
        track->flags & MOV_TRACK_CTTS)
        mov_write_ctts_tag(pb, track);
    mov_write_stsc_tag(pb, track);
    mov_write_stsz_tag(pb, track);
    mov_write_stco_tag(pb, track);
    return update_size(pb, pos);
}

static int mov_write_dinf_tag(AVIOContext *pb)
{
    int64_t pos = avio_tell(pb);
    avio_wb32(pb, 0); /* size */
    ffio_wfourcc(pb, "dinf");
    mov_write_dref_tag(pb);
    return update_size(pb, pos);
}

static int mov_write_nmhd_tag(AVIOContext *pb)
{
    avio_wb32(pb, 12);
    ffio_wfourcc(pb, "nmhd");
    avio_wb32(pb, 0);
    return 12;
}

static int mov_write_gmhd_tag(AVIOContext *pb)
{
    avio_wb32(pb, 0x20);   /* size */
    ffio_wfourcc(pb, "gmhd");
    avio_wb32(pb, 0x18);   /* gmin size */
    ffio_wfourcc(pb, "gmin");/* generic media info */
    avio_wb32(pb, 0);      /* version & flags */
    avio_wb16(pb, 0x40);   /* graphics mode = */
    avio_wb16(pb, 0x8000); /* opColor (r?) */
    avio_wb16(pb, 0x8000); /* opColor (g?) */
    avio_wb16(pb, 0x8000); /* opColor (b?) */
    avio_wb16(pb, 0);      /* balance */
    avio_wb16(pb, 0);      /* reserved */
    return 0x20;
}

static int mov_write_smhd_tag(AVIOContext *pb)
{
    avio_wb32(pb, 16); /* size */
    ffio_wfourcc(pb, "smhd");
    avio_wb32(pb, 0); /* version & flags */
    avio_wb16(pb, 0); /* reserved (balance, normally = 0) */
    avio_wb16(pb, 0); /* reserved */
    return 16;
}

static int mov_write_vmhd_tag(AVIOContext *pb)
{
    avio_wb32(pb, 0x14); /* size (always 0x14) */
    ffio_wfourcc(pb, "vmhd");
    avio_wb32(pb, 0x01); /* version & flags */
    avio_wb64(pb, 0); /* reserved (graphics mode = copy) */
    return 0x14;
}

static int mov_write_hdlr_tag(AVIOContext *pb, MOVTrack *track)
{
    const char *hdlr, *descr = NULL, *hdlr_type = NULL;
    int64_t pos = avio_tell(pb);

    if (!track) { /* no media --> data handler */
        hdlr = "dhlr";
        hdlr_type = "url ";
        descr = "DataHandler";
    } else {
        hdlr = (track->mode == MODE_MOV) ? "mhlr" : "\0\0\0\0";
        if (track->enc->codec_type == AVMEDIA_TYPE_VIDEO) {
            hdlr_type = "vide";
            descr = "VideoHandler";
        } else if (track->enc->codec_type == AVMEDIA_TYPE_AUDIO) {
            hdlr_type = "soun";
            descr = "SoundHandler";
        } else if (track->enc->codec_type == AVMEDIA_TYPE_SUBTITLE) {
            if (track->tag == MKTAG('t','x','3','g')) hdlr_type = "sbtl";
            else                                      hdlr_type = "text";
            descr = "SubtitleHandler";
        } else if (track->enc->codec_tag == MKTAG('r','t','p',' ')) {
            hdlr_type = "hint";
            descr = "HintHandler";
        }
    }

    avio_wb32(pb, 0); /* size */
    ffio_wfourcc(pb, "hdlr");
    avio_wb32(pb, 0); /* Version & flags */
    avio_write(pb, hdlr, 4); /* handler */
    ffio_wfourcc(pb, hdlr_type); /* handler type */
    avio_wb32(pb ,0); /* reserved */
    avio_wb32(pb ,0); /* reserved */
    avio_wb32(pb ,0); /* reserved */
    if (!track || track->mode == MODE_MOV)
        avio_w8(pb, strlen(descr)); /* pascal string */
    avio_write(pb, descr, strlen(descr)); /* handler description */
    if (track && track->mode != MODE_MOV)
        avio_w8(pb, 0); /* c string */
    return update_size(pb, pos);
}

static int mov_write_hmhd_tag(AVIOContext *pb)
{
    /* This atom must be present, but leaving the values at zero
     * seems harmless. */
    avio_wb32(pb, 28); /* size */
    ffio_wfourcc(pb, "hmhd");
    avio_wb32(pb, 0); /* version, flags */
    avio_wb16(pb, 0); /* maxPDUsize */
    avio_wb16(pb, 0); /* avgPDUsize */
    avio_wb32(pb, 0); /* maxbitrate */
    avio_wb32(pb, 0); /* avgbitrate */
    avio_wb32(pb, 0); /* reserved */
    return 28;
}

static int mov_write_minf_tag(AVIOContext *pb, MOVTrack *track)
{
    int64_t pos = avio_tell(pb);
    avio_wb32(pb, 0); /* size */
    ffio_wfourcc(pb, "minf");
    if(track->enc->codec_type == AVMEDIA_TYPE_VIDEO)
        mov_write_vmhd_tag(pb);
    else if (track->enc->codec_type == AVMEDIA_TYPE_AUDIO)
        mov_write_smhd_tag(pb);
    else if (track->enc->codec_type == AVMEDIA_TYPE_SUBTITLE) {
        if (track->tag == MKTAG('t','e','x','t')) mov_write_gmhd_tag(pb);
        else                                      mov_write_nmhd_tag(pb);
    } else if (track->tag == MKTAG('r','t','p',' ')) {
        mov_write_hmhd_tag(pb);
    }
    if (track->mode == MODE_MOV) /* FIXME: Why do it for MODE_MOV only ? */
        mov_write_hdlr_tag(pb, NULL);
    mov_write_dinf_tag(pb);
    mov_write_stbl_tag(pb, track);
    return update_size(pb, pos);
}

static int mov_write_mdhd_tag(AVIOContext *pb, MOVTrack *track)
{
    int version = track->track_duration < INT32_MAX ? 0 : 1;

    if (track->mode == MODE_ISM)
        version = 1;

    (version == 1) ? avio_wb32(pb, 44) : avio_wb32(pb, 32); /* size */
    ffio_wfourcc(pb, "mdhd");
    avio_w8(pb, version);
    avio_wb24(pb, 0); /* flags */
    if (version == 1) {
        avio_wb64(pb, track->time);
        avio_wb64(pb, track->time);
    } else {
        avio_wb32(pb, track->time); /* creation time */
        avio_wb32(pb, track->time); /* modification time */
    }
    avio_wb32(pb, track->timescale); /* time scale (sample rate for audio) */
    if (!track->entry)
        (version == 1) ? avio_wb64(pb, UINT64_C(0xffffffffffffffff)) : avio_wb32(pb, 0xffffffff);
    else
        (version == 1) ? avio_wb64(pb, track->track_duration) : avio_wb32(pb, track->track_duration); /* duration */
    avio_wb16(pb, track->language); /* language */
    avio_wb16(pb, 0); /* reserved (quality) */

    if(version!=0 && track->mode == MODE_MOV){
        av_log(NULL, AV_LOG_ERROR,
            "FATAL error, file duration too long for timebase, this file will not be\n"
            "playable with quicktime. Choose a different timebase or a different\n"
            "container format\n");
    }

    return 32;
}

static int mov_write_mdia_tag(AVIOContext *pb, MOVTrack *track)
{
    int64_t pos = avio_tell(pb);
    avio_wb32(pb, 0); /* size */
    ffio_wfourcc(pb, "mdia");
    mov_write_mdhd_tag(pb, track);
    mov_write_hdlr_tag(pb, track);
    mov_write_minf_tag(pb, track);
    return update_size(pb, pos);
}

static int mov_write_tkhd_tag(AVIOContext *pb, MOVTrack *track, AVStream *st)
{
    int64_t duration = av_rescale_rnd(track->track_duration, MOV_TIMESCALE,
                                      track->timescale, AV_ROUND_UP);
    int version = duration < INT32_MAX ? 0 : 1;

    if (track->mode == MODE_ISM)
        version = 1;

    (version == 1) ? avio_wb32(pb, 104) : avio_wb32(pb, 92); /* size */
    ffio_wfourcc(pb, "tkhd");
    avio_w8(pb, version);
    avio_wb24(pb, 0xf); /* flags (track enabled) */
    if (version == 1) {
        avio_wb64(pb, track->time);
        avio_wb64(pb, track->time);
    } else {
        avio_wb32(pb, track->time); /* creation time */
        avio_wb32(pb, track->time); /* modification time */
    }
    avio_wb32(pb, track->track_id); /* track-id */
    avio_wb32(pb, 0); /* reserved */
    if (!track->entry)
        (version == 1) ? avio_wb64(pb, UINT64_C(0xffffffffffffffff)) : avio_wb32(pb, 0xffffffff);
    else
        (version == 1) ? avio_wb64(pb, duration) : avio_wb32(pb, duration);

    avio_wb32(pb, 0); /* reserved */
    avio_wb32(pb, 0); /* reserved */
    avio_wb16(pb, 0); /* layer */
    avio_wb16(pb, st ? st->codec->codec_type : 0); /* alternate group) */
    /* Volume, only for audio */
    if(track->enc->codec_type == AVMEDIA_TYPE_AUDIO)
        avio_wb16(pb, 0x0100);
    else
        avio_wb16(pb, 0);
    avio_wb16(pb, 0); /* reserved */

    /* Matrix structure */
    avio_wb32(pb, 0x00010000); /* reserved */
    avio_wb32(pb, 0x0); /* reserved */
    avio_wb32(pb, 0x0); /* reserved */
    avio_wb32(pb, 0x0); /* reserved */
    avio_wb32(pb, 0x00010000); /* reserved */
    avio_wb32(pb, 0x0); /* reserved */
    avio_wb32(pb, 0x0); /* reserved */
    avio_wb32(pb, 0x0); /* reserved */
    avio_wb32(pb, 0x40000000); /* reserved */

    /* Track width and height, for visual only */
    if(st && (track->enc->codec_type == AVMEDIA_TYPE_VIDEO ||
              track->enc->codec_type == AVMEDIA_TYPE_SUBTITLE)) {
        if(track->mode == MODE_MOV) {
            avio_wb32(pb, track->enc->width << 16);
            avio_wb32(pb, track->height << 16);
        } else {
            double sample_aspect_ratio = av_q2d(st->sample_aspect_ratio);
            if(!sample_aspect_ratio || track->height != track->enc->height)
                sample_aspect_ratio = 1;
            avio_wb32(pb, sample_aspect_ratio * track->enc->width*0x10000);
            avio_wb32(pb, track->height*0x10000);
        }
    }
    else {
        avio_wb32(pb, 0);
        avio_wb32(pb, 0);
    }
    return 0x5c;
}

static int mov_write_tapt_tag(AVIOContext *pb, MOVTrack *track)
{
    int32_t width = av_rescale(track->enc->sample_aspect_ratio.num, track->enc->width,
                               track->enc->sample_aspect_ratio.den);

    int64_t pos = avio_tell(pb);

    avio_wb32(pb, 0); /* size */
    ffio_wfourcc(pb, "tapt");

    avio_wb32(pb, 20);
    ffio_wfourcc(pb, "clef");
    avio_wb32(pb, 0);
    avio_wb32(pb, width << 16);
    avio_wb32(pb, track->enc->height << 16);

    avio_wb32(pb, 20);
    ffio_wfourcc(pb, "enof");
    avio_wb32(pb, 0);
    avio_wb32(pb, track->enc->width << 16);
    avio_wb32(pb, track->enc->height << 16);

    return update_size(pb, pos);
}

// This box seems important for the psp playback ... without it the movie seems to hang
static int mov_write_edts_tag(AVIOContext *pb, MOVTrack *track)
{
    int64_t duration = av_rescale_rnd(track->track_duration, MOV_TIMESCALE,
                                      track->timescale, AV_ROUND_UP);
    int version = duration < INT32_MAX ? 0 : 1;
    int entry_size, entry_count, size;
    int64_t delay, start_ct = track->cluster[0].cts;
    delay = av_rescale_rnd(track->cluster[0].dts + start_ct, MOV_TIMESCALE,
                           track->timescale, AV_ROUND_DOWN);
    version |= delay < INT32_MAX ? 0 : 1;

    entry_size = (version == 1) ? 20 : 12;
    entry_count = 1 + (delay > 0);
    size = 24 + entry_count * entry_size;

    /* write the atom data */
    avio_wb32(pb, size);
    ffio_wfourcc(pb, "edts");
    avio_wb32(pb, size - 8);
    ffio_wfourcc(pb, "elst");
    avio_w8(pb, version);
    avio_wb24(pb, 0); /* flags */

    avio_wb32(pb, entry_count);
    if (delay > 0) { /* add an empty edit to delay presentation */
        if (version == 1) {
            avio_wb64(pb, delay);
            avio_wb64(pb, -1);
        } else {
            avio_wb32(pb, delay);
            avio_wb32(pb, -1);
        }
        avio_wb32(pb, 0x00010000);
    }

    /* duration */
    if (version == 1) {
        avio_wb64(pb, duration);
        avio_wb64(pb, start_ct);
    } else {
        avio_wb32(pb, duration);
        avio_wb32(pb, start_ct);
    }
    avio_wb32(pb, 0x00010000);
    return size;
}

static int mov_write_tref_tag(AVIOContext *pb, MOVTrack *track)
{
    avio_wb32(pb, 20);   // size
    ffio_wfourcc(pb, "tref");
    avio_wb32(pb, 12);   // size (subatom)
    avio_wl32(pb, track->tref_tag);
    avio_wb32(pb, track->tref_id);
    return 20;
}

// goes at the end of each track!  ... Critical for PSP playback ("Incompatible data" without it)
static int mov_write_uuid_tag_psp(AVIOContext *pb, MOVTrack *mov)
{
    avio_wb32(pb, 0x34); /* size ... reports as 28 in mp4box! */
    ffio_wfourcc(pb, "uuid");
    ffio_wfourcc(pb, "USMT");
    avio_wb32(pb, 0x21d24fce);
    avio_wb32(pb, 0xbb88695c);
    avio_wb32(pb, 0xfac9c740);
    avio_wb32(pb, 0x1c);     // another size here!
    ffio_wfourcc(pb, "MTDT");
    avio_wb32(pb, 0x00010012);
    avio_wb32(pb, 0x0a);
    avio_wb32(pb, 0x55c40000);
    avio_wb32(pb, 0x1);
    avio_wb32(pb, 0x0);
    return 0x34;
}

static int mov_write_udta_sdp(AVIOContext *pb, AVFormatContext *ctx, int index)
{
    char buf[1000] = "";
    int len;

    ff_sdp_write_media(buf, sizeof(buf), ctx->streams[0]->codec, NULL, NULL, 0, 0, ctx);
    av_strlcatf(buf, sizeof(buf), "a=control:streamid=%d\r\n", index);
    len = strlen(buf);

    avio_wb32(pb, len + 24);
    ffio_wfourcc(pb, "udta");
    avio_wb32(pb, len + 16);
    ffio_wfourcc(pb, "hnti");
    avio_wb32(pb, len + 8);
    ffio_wfourcc(pb, "sdp ");
    avio_write(pb, buf, len);
    return len + 24;
}

static int mov_write_trak_tag(AVIOContext *pb, MOVMuxContext *mov,
                              MOVTrack *track, AVStream *st)
{
    int64_t pos = avio_tell(pb);
    avio_wb32(pb, 0); /* size */
    ffio_wfourcc(pb, "trak");
    mov_write_tkhd_tag(pb, track, st);
    if (!(mov->flags & FF_MOV_FLAG_FRAGMENT)) // EDTS with fragments is tricky as we dont know the duration when its written
        mov_write_edts_tag(pb, track);  // PSP Movies and several other cases require edts box
    if (track->tref_tag)
        mov_write_tref_tag(pb, track);
    mov_write_mdia_tag(pb, track);
    if (track->mode == MODE_PSP)
        mov_write_uuid_tag_psp(pb,track);  // PSP Movies require this uuid box
    if (track->tag == MKTAG('r','t','p',' '))
        mov_write_udta_sdp(pb, track->rtp_ctx, track->track_id);
    if (track->enc->codec_type == AVMEDIA_TYPE_VIDEO && track->mode == MODE_MOV) {
        double sample_aspect_ratio = av_q2d(st->sample_aspect_ratio);
        if (st->sample_aspect_ratio.num && 1.0 != sample_aspect_ratio)
            mov_write_tapt_tag(pb, track);
    };
    return update_size(pb, pos);
}

static int mov_write_iods_tag(AVIOContext *pb, MOVMuxContext *mov)
{
    int i, has_audio = 0, has_video = 0;
    int64_t pos = avio_tell(pb);
    int audio_profile = mov->iods_audio_profile;
    int video_profile = mov->iods_video_profile;
    for (i = 0; i < mov->nb_streams; i++) {
        if(mov->tracks[i].entry > 0) {
            has_audio |= mov->tracks[i].enc->codec_type == AVMEDIA_TYPE_AUDIO;
            has_video |= mov->tracks[i].enc->codec_type == AVMEDIA_TYPE_VIDEO;
        }
    }
    if (audio_profile < 0)
        audio_profile = 0xFF - has_audio;
    if (video_profile < 0)
        video_profile = 0xFF - has_video;
    avio_wb32(pb, 0x0); /* size */
    ffio_wfourcc(pb, "iods");
    avio_wb32(pb, 0);    /* version & flags */
    put_descr(pb, 0x10, 7);
    avio_wb16(pb, 0x004f);
    avio_w8(pb, 0xff);
    avio_w8(pb, 0xff);
    avio_w8(pb, audio_profile);
    avio_w8(pb, video_profile);
    avio_w8(pb, 0xff);
    return update_size(pb, pos);
}

static int mov_write_trex_tag(AVIOContext *pb, MOVTrack *track)
{
    avio_wb32(pb, 0x20); /* size */
    ffio_wfourcc(pb, "trex");
    avio_wb32(pb, 0);   /* version & flags */
    avio_wb32(pb, track->track_id); /* track ID */
    avio_wb32(pb, 1);   /* default sample description index */
    avio_wb32(pb, 0);   /* default sample duration */
    avio_wb32(pb, 0);   /* default sample size */
    avio_wb32(pb, 0);   /* default sample flags */
    return 0;
}

static int mov_write_mvex_tag(AVIOContext *pb, MOVMuxContext *mov)
{
    int64_t pos = avio_tell(pb);
    int i;
    avio_wb32(pb, 0x0); /* size */
    ffio_wfourcc(pb, "mvex");
    for (i = 0; i < mov->nb_streams; i++)
        mov_write_trex_tag(pb, &mov->tracks[i]);
    return update_size(pb, pos);
}

static int mov_write_mvhd_tag(AVIOContext *pb, MOVMuxContext *mov)
{
    int max_track_id = 1, i;
    int64_t max_track_len_temp, max_track_len = 0;
    int version;

    for (i=0; i<mov->nb_streams; i++) {
        if(mov->tracks[i].entry > 0) {
            max_track_len_temp = av_rescale_rnd(mov->tracks[i].track_duration,
                                                MOV_TIMESCALE,
                                                mov->tracks[i].timescale,
                                                AV_ROUND_UP);
            if (max_track_len < max_track_len_temp)
                max_track_len = max_track_len_temp;
            if (max_track_id < mov->tracks[i].track_id)
                max_track_id = mov->tracks[i].track_id;
        }
    }

    version = max_track_len < UINT32_MAX ? 0 : 1;
    (version == 1) ? avio_wb32(pb, 120) : avio_wb32(pb, 108); /* size */
    ffio_wfourcc(pb, "mvhd");
    avio_w8(pb, version);
    avio_wb24(pb, 0); /* flags */
    if (version == 1) {
        avio_wb64(pb, mov->time);
        avio_wb64(pb, mov->time);
    } else {
        avio_wb32(pb, mov->time); /* creation time */
        avio_wb32(pb, mov->time); /* modification time */
    }
    avio_wb32(pb, MOV_TIMESCALE);
    (version == 1) ? avio_wb64(pb, max_track_len) : avio_wb32(pb, max_track_len); /* duration of longest track */

    avio_wb32(pb, 0x00010000); /* reserved (preferred rate) 1.0 = normal */
    avio_wb16(pb, 0x0100); /* reserved (preferred volume) 1.0 = normal */
    avio_wb16(pb, 0); /* reserved */
    avio_wb32(pb, 0); /* reserved */
    avio_wb32(pb, 0); /* reserved */

    /* Matrix structure */
    avio_wb32(pb, 0x00010000); /* reserved */
    avio_wb32(pb, 0x0); /* reserved */
    avio_wb32(pb, 0x0); /* reserved */
    avio_wb32(pb, 0x0); /* reserved */
    avio_wb32(pb, 0x00010000); /* reserved */
    avio_wb32(pb, 0x0); /* reserved */
    avio_wb32(pb, 0x0); /* reserved */
    avio_wb32(pb, 0x0); /* reserved */
    avio_wb32(pb, 0x40000000); /* reserved */

    avio_wb32(pb, 0); /* reserved (preview time) */
    avio_wb32(pb, 0); /* reserved (preview duration) */
    avio_wb32(pb, 0); /* reserved (poster time) */
    avio_wb32(pb, 0); /* reserved (selection time) */
    avio_wb32(pb, 0); /* reserved (selection duration) */
    avio_wb32(pb, 0); /* reserved (current time) */
    avio_wb32(pb, max_track_id + 1); /* Next track id */
    return 0x6c;
}

static int mov_write_itunes_hdlr_tag(AVIOContext *pb, MOVMuxContext *mov,
                                     AVFormatContext *s)
{
    avio_wb32(pb, 33); /* size */
    ffio_wfourcc(pb, "hdlr");
    avio_wb32(pb, 0);
    avio_wb32(pb, 0);
    ffio_wfourcc(pb, "mdir");
    ffio_wfourcc(pb, "appl");
    avio_wb32(pb, 0);
    avio_wb32(pb, 0);
    avio_w8(pb, 0);
    return 33;
}

/* helper function to write a data tag with the specified string as data */
static int mov_write_string_data_tag(AVIOContext *pb, const char *data, int lang, int long_style)
{
    if(long_style){
        int size = 16 + strlen(data);
        avio_wb32(pb, size); /* size */
        ffio_wfourcc(pb, "data");
        avio_wb32(pb, 1);
        avio_wb32(pb, 0);
        avio_write(pb, data, strlen(data));
        return size;
    }else{
        if (!lang)
            lang = ff_mov_iso639_to_lang("und", 1);
        avio_wb16(pb, strlen(data)); /* string length */
        avio_wb16(pb, lang);
        avio_write(pb, data, strlen(data));
        return strlen(data) + 4;
    }
}

static int mov_write_string_tag(AVIOContext *pb, const char *name, const char *value, int lang, int long_style){
    int size = 0;
    if (value && value[0]) {
        int64_t pos = avio_tell(pb);
        avio_wb32(pb, 0); /* size */
        ffio_wfourcc(pb, name);
        mov_write_string_data_tag(pb, value, lang, long_style);
        size = update_size(pb, pos);
    }
    return size;
}

static int mov_write_string_metadata(AVFormatContext *s, AVIOContext *pb,
                                     const char *name, const char *tag,
                                     int long_style)
{
    int l, lang = 0, len, len2;
    AVDictionaryEntry *t, *t2 = NULL;
    char tag2[16];

    if (!(t = av_dict_get(s->metadata, tag, NULL, 0)))
        return 0;

    len = strlen(t->key);
    snprintf(tag2, sizeof(tag2), "%s-", tag);
    while ((t2 = av_dict_get(s->metadata, tag2, t2, AV_DICT_IGNORE_SUFFIX))) {
        len2 = strlen(t2->key);
        if (len2 == len+4 && !strcmp(t->value, t2->value)
            && (l=ff_mov_iso639_to_lang(&t2->key[len2-3], 1)) >= 0) {
            lang = l;
            break;
        }
    }
    return mov_write_string_tag(pb, name, t->value, lang, long_style);
}

/* iTunes track number */
static int mov_write_trkn_tag(AVIOContext *pb, MOVMuxContext *mov,
                              AVFormatContext *s)
{
    AVDictionaryEntry *t = av_dict_get(s->metadata, "track", NULL, 0);
    int size = 0, track = t ? atoi(t->value) : 0;
    if (track) {
        avio_wb32(pb, 32); /* size */
        ffio_wfourcc(pb, "trkn");
            avio_wb32(pb, 24); /* size */
            ffio_wfourcc(pb, "data");
            avio_wb32(pb, 0);        // 8 bytes empty
            avio_wb32(pb, 0);
            avio_wb16(pb, 0);        // empty
            avio_wb16(pb, track);    // track number
            avio_wb16(pb, 0);        // total track number
            avio_wb16(pb, 0);        // empty
        size = 32;
    }
    return size;
}

/* iTunes meta data list */
static int mov_write_ilst_tag(AVIOContext *pb, MOVMuxContext *mov,
                              AVFormatContext *s)
{
    int64_t pos = avio_tell(pb);
    avio_wb32(pb, 0); /* size */
    ffio_wfourcc(pb, "ilst");
    mov_write_string_metadata(s, pb, "\251nam", "title"    , 1);
    mov_write_string_metadata(s, pb, "\251ART", "artist"   , 1);
    mov_write_string_metadata(s, pb, "aART", "album_artist", 1);
    mov_write_string_metadata(s, pb, "\251wrt", "composer" , 1);
    mov_write_string_metadata(s, pb, "\251alb", "album"    , 1);
    mov_write_string_metadata(s, pb, "\251day", "date"     , 1);
    mov_write_string_tag(pb, "\251too", LIBAVFORMAT_IDENT, 0, 1);
    mov_write_string_metadata(s, pb, "\251cmt", "comment"  , 1);
    mov_write_string_metadata(s, pb, "\251gen", "genre"    , 1);
    mov_write_string_metadata(s, pb, "\251cpy", "copyright", 1);
    mov_write_string_metadata(s, pb, "\251grp", "grouping" , 1);
    mov_write_string_metadata(s, pb, "\251lyr", "lyrics"   , 1);
    mov_write_string_metadata(s, pb, "desc",    "description",1);
    mov_write_string_metadata(s, pb, "ldes",    "synopsis" , 1);
    mov_write_string_metadata(s, pb, "tvsh",    "show"     , 1);
    mov_write_string_metadata(s, pb, "tven",    "episode_id",1);
    mov_write_string_metadata(s, pb, "tvnn",    "network"  , 1);
    mov_write_trkn_tag(pb, mov, s);
    return update_size(pb, pos);
}

/* iTunes meta data tag */
static int mov_write_meta_tag(AVIOContext *pb, MOVMuxContext *mov,
                              AVFormatContext *s)
{
    int size = 0;
    int64_t pos = avio_tell(pb);
    avio_wb32(pb, 0); /* size */
    ffio_wfourcc(pb, "meta");
    avio_wb32(pb, 0);
    mov_write_itunes_hdlr_tag(pb, mov, s);
    mov_write_ilst_tag(pb, mov, s);
    size = update_size(pb, pos);
    return size;
}

static int utf8len(const uint8_t *b)
{
    int len=0;
    int val;
    while(*b){
        GET_UTF8(val, *b++, return -1;)
        len++;
    }
    return len;
}

static int ascii_to_wc(AVIOContext *pb, const uint8_t *b)
{
    int val;
    while(*b){
        GET_UTF8(val, *b++, return -1;)
        avio_wb16(pb, val);
    }
    avio_wb16(pb, 0x00);
    return 0;
}

static uint16_t language_code(const char *str)
{
    return (((str[0]-0x60) & 0x1F) << 10) + (((str[1]-0x60) & 0x1F) << 5) + ((str[2]-0x60) & 0x1F);
}

static int mov_write_3gp_udta_tag(AVIOContext *pb, AVFormatContext *s,
                                  const char *tag, const char *str)
{
    int64_t pos = avio_tell(pb);
    AVDictionaryEntry *t = av_dict_get(s->metadata, str, NULL, 0);
    if (!t || !utf8len(t->value))
        return 0;
    avio_wb32(pb, 0);   /* size */
    ffio_wfourcc(pb, tag); /* type */
    avio_wb32(pb, 0);   /* version + flags */
    if (!strcmp(tag, "yrrc"))
        avio_wb16(pb, atoi(t->value));
    else {
        avio_wb16(pb, language_code("eng")); /* language */
        avio_write(pb, t->value, strlen(t->value)+1); /* UTF8 string value */
        if (!strcmp(tag, "albm") &&
            (t = av_dict_get(s->metadata, "track", NULL, 0)))
            avio_w8(pb, atoi(t->value));
    }
    return update_size(pb, pos);
}

static int mov_write_chpl_tag(AVIOContext *pb, AVFormatContext *s)
{
    int64_t pos = avio_tell(pb);
    int i, nb_chapters = FFMIN(s->nb_chapters, 255);

    avio_wb32(pb, 0);            // size
    ffio_wfourcc(pb, "chpl");
    avio_wb32(pb, 0x01000000);   // version + flags
    avio_wb32(pb, 0);            // unknown
    avio_w8(pb, nb_chapters);

    for (i = 0; i < nb_chapters; i++) {
        AVChapter *c = s->chapters[i];
        AVDictionaryEntry *t;
        avio_wb64(pb, av_rescale_q(c->start, c->time_base, (AVRational){1,10000000}));

        if ((t = av_dict_get(c->metadata, "title", NULL, 0))) {
            int len = FFMIN(strlen(t->value), 255);
            avio_w8(pb, len);
            avio_write(pb, t->value, len);
        } else
            avio_w8(pb, 0);
    }
    return update_size(pb, pos);
}

static int mov_write_udta_tag(AVIOContext *pb, MOVMuxContext *mov,
                              AVFormatContext *s)
{
    AVIOContext *pb_buf;
    int i, ret, size;
    uint8_t *buf;

    for (i = 0; i < s->nb_streams; i++)
        if (mov->tracks[i].enc->flags & CODEC_FLAG_BITEXACT) {
            return 0;
        }

    ret = avio_open_dyn_buf(&pb_buf);
    if(ret < 0)
        return ret;

    if (mov->mode & MODE_3GP) {
        mov_write_3gp_udta_tag(pb_buf, s, "perf", "artist");
        mov_write_3gp_udta_tag(pb_buf, s, "titl", "title");
        mov_write_3gp_udta_tag(pb_buf, s, "auth", "author");
        mov_write_3gp_udta_tag(pb_buf, s, "gnre", "genre");
        mov_write_3gp_udta_tag(pb_buf, s, "dscp", "comment");
        mov_write_3gp_udta_tag(pb_buf, s, "albm", "album");
        mov_write_3gp_udta_tag(pb_buf, s, "cprt", "copyright");
        mov_write_3gp_udta_tag(pb_buf, s, "yrrc", "date");
    } else if (mov->mode == MODE_MOV) { // the title field breaks gtkpod with mp4 and my suspicion is that stuff is not valid in mp4
        mov_write_string_metadata(s, pb_buf, "\251ART", "artist"     , 0);
        mov_write_string_metadata(s, pb_buf, "\251nam", "title"      , 0);
        mov_write_string_metadata(s, pb_buf, "\251aut", "author"     , 0);
        mov_write_string_metadata(s, pb_buf, "\251alb", "album"      , 0);
        mov_write_string_metadata(s, pb_buf, "\251day", "date"       , 0);
        mov_write_string_metadata(s, pb_buf, "\251swr", "encoder"    , 0);
        mov_write_string_metadata(s, pb_buf, "\251des", "comment"    , 0);
        mov_write_string_metadata(s, pb_buf, "\251gen", "genre"      , 0);
        mov_write_string_metadata(s, pb_buf, "\251cpy", "copyright"  , 0);
    } else {
        /* iTunes meta data */
        mov_write_meta_tag(pb_buf, mov, s);
    }

    if (s->nb_chapters)
        mov_write_chpl_tag(pb_buf, s);

    if ((size = avio_close_dyn_buf(pb_buf, &buf)) > 0) {
        avio_wb32(pb, size+8);
        ffio_wfourcc(pb, "udta");
        avio_write(pb, buf, size);
    }
    av_free(buf);

    return 0;
}

static void mov_write_psp_udta_tag(AVIOContext *pb,
                                  const char *str, const char *lang, int type)
{
    int len = utf8len(str)+1;
    if(len<=0)
        return;
    avio_wb16(pb, len*2+10);            /* size */
    avio_wb32(pb, type);                /* type */
    avio_wb16(pb, language_code(lang)); /* language */
    avio_wb16(pb, 0x01);                /* ? */
    ascii_to_wc(pb, str);
}

static int mov_write_uuidusmt_tag(AVIOContext *pb, AVFormatContext *s)
{
    AVDictionaryEntry *title = av_dict_get(s->metadata, "title", NULL, 0);
    int64_t pos, pos2;

    if (title) {
        pos = avio_tell(pb);
        avio_wb32(pb, 0); /* size placeholder*/
        ffio_wfourcc(pb, "uuid");
        ffio_wfourcc(pb, "USMT");
        avio_wb32(pb, 0x21d24fce); /* 96 bit UUID */
        avio_wb32(pb, 0xbb88695c);
        avio_wb32(pb, 0xfac9c740);

        pos2 = avio_tell(pb);
        avio_wb32(pb, 0); /* size placeholder*/
        ffio_wfourcc(pb, "MTDT");
        avio_wb16(pb, 4);

        // ?
        avio_wb16(pb, 0x0C);                 /* size */
        avio_wb32(pb, 0x0B);                 /* type */
        avio_wb16(pb, language_code("und")); /* language */
        avio_wb16(pb, 0x0);                  /* ? */
        avio_wb16(pb, 0x021C);               /* data */

        mov_write_psp_udta_tag(pb, LIBAVCODEC_IDENT,      "eng", 0x04);
        mov_write_psp_udta_tag(pb, title->value,          "eng", 0x01);
//        snprintf(dt,32,"%04d/%02d/%02d %02d:%02d:%02d",t_st->tm_year+1900,t_st->tm_mon+1,t_st->tm_mday,t_st->tm_hour,t_st->tm_min,t_st->tm_sec);
        mov_write_psp_udta_tag(pb, "2006/04/01 11:11:11", "und", 0x03);

        update_size(pb, pos2);
        return update_size(pb, pos);
    }

    return 0;
}

static void build_chunks(MOVTrack *trk)
{
    int i;
    MOVIentry *chunk= &trk->cluster[0];
    uint64_t chunkSize = chunk->size;
    chunk->chunkNum= 1;
    trk->chunkCount= 1;
    for(i=1; i<trk->entry; i++){
        if(chunk->pos + chunkSize == trk->cluster[i].pos &&
            chunkSize + trk->cluster[i].size < (1<<20)){
            chunkSize             += trk->cluster[i].size;
            chunk->samples_in_chunk += trk->cluster[i].entries;
        }else{
            trk->cluster[i].chunkNum = chunk->chunkNum+1;
            chunk=&trk->cluster[i];
            chunkSize = chunk->size;
            trk->chunkCount++;
        }
    }
}

static int mov_write_moov_tag(AVIOContext *pb, MOVMuxContext *mov,
                              AVFormatContext *s)
{
    int i;
    int64_t pos = avio_tell(pb);
    avio_wb32(pb, 0); /* size placeholder*/
    ffio_wfourcc(pb, "moov");

    for (i=0; i<mov->nb_streams; i++) {
        if (mov->tracks[i].entry <= 0 && !(mov->flags & FF_MOV_FLAG_FRAGMENT))
            continue;

        mov->tracks[i].time = mov->time;
        mov->tracks[i].track_id = i+1;

        if (mov->tracks[i].entry)
            build_chunks(&mov->tracks[i]);
    }

    if (mov->chapter_track)
        for (i=0; i<s->nb_streams; i++) {
            mov->tracks[i].tref_tag = MKTAG('c','h','a','p');
            mov->tracks[i].tref_id = mov->tracks[mov->chapter_track].track_id;
        }
    for (i = 0; i < mov->nb_streams; i++) {
        if (mov->tracks[i].tag == MKTAG('r','t','p',' ')) {
            mov->tracks[i].tref_tag = MKTAG('h','i','n','t');
            mov->tracks[i].tref_id =
                mov->tracks[mov->tracks[i].src_track].track_id;
        }
    }

    mov_write_mvhd_tag(pb, mov);
    if (mov->mode != MODE_MOV && !mov->iods_skip)
        mov_write_iods_tag(pb, mov);
    for (i=0; i<mov->nb_streams; i++) {
        if (mov->tracks[i].entry > 0 || mov->flags & FF_MOV_FLAG_FRAGMENT) {
            mov_write_trak_tag(pb, mov, &(mov->tracks[i]), i < s->nb_streams ? s->streams[i] : NULL);
        }
    }
    if (mov->flags & FF_MOV_FLAG_FRAGMENT)
        mov_write_mvex_tag(pb, mov); /* QuickTime requires trak to precede this */

    if (mov->mode == MODE_PSP)
        mov_write_uuidusmt_tag(pb, s);
    else
        mov_write_udta_tag(pb, mov, s);

    return update_size(pb, pos);
}

static void param_write_int(AVIOContext *pb, const char *name, int value)
{
    avio_printf(pb, "<param name=\"%s\" value=\"%d\" valuetype=\"data\"/>\n", name, value);
}

static void param_write_string(AVIOContext *pb, const char *name, const char *value)
{
    avio_printf(pb, "<param name=\"%s\" value=\"%s\" valuetype=\"data\"/>\n", name, value);
}

static void param_write_hex(AVIOContext *pb, const char *name, const uint8_t *value, int len)
{
    char buf[150];
    len = FFMIN(sizeof(buf)/2 - 1, len);
    ff_data_to_hex(buf, value, len, 0);
    buf[2*len] = '\0';
    avio_printf(pb, "<param name=\"%s\" value=\"%s\" valuetype=\"data\"/>\n", name, buf);
}

static void write_h264_extradata(AVIOContext *pb, AVCodecContext *enc)
{
    uint16_t sps_size, pps_size, len;
    char buf[150];
    sps_size = AV_RB16(&enc->extradata[6]);
    if (11 + sps_size > enc->extradata_size)
        return;
    pps_size = AV_RB16(&enc->extradata[9 + sps_size]);
    if (11 + sps_size + pps_size > enc->extradata_size)
        return;
    len = FFMIN(sizeof(buf)/2 - 1, sps_size);
    ff_data_to_hex(buf, &enc->extradata[8], len, 0);
    buf[2*len] = '\0';
    avio_printf(pb, "<param name=\"CodecPrivateData\" value=\"00000001%s", buf);
    len = FFMIN(sizeof(buf)/2 - 1, pps_size);
    ff_data_to_hex(buf, &enc->extradata[11 + sps_size], len, 0);
    buf[2*len] = '\0';
    avio_printf(pb, "00000001%s\" valuetype=\"data\"/>\n", buf);
}

static int mov_write_isml_manifest(AVIOContext *pb, MOVMuxContext *mov)
{
    int64_t pos = avio_tell(pb);
    int i;
    const uint8_t uuid[] = {
        0xa5, 0xd4, 0x0b, 0x30, 0xe8, 0x14, 0x11, 0xdd,
        0xba, 0x2f, 0x08, 0x00, 0x20, 0x0c, 0x9a, 0x66
    };

    avio_wb32(pb, 0);
    ffio_wfourcc(pb, "uuid");
    avio_write(pb, uuid, sizeof(uuid));
    avio_wb32(pb, 0);

    avio_printf(pb, "<?xml version=\"1.0\" encoding=\"utf-8\"?>\n");
    avio_printf(pb, "<smil xmlns=\"http://www.w3.org/2001/SMIL20/Language\">\n");
    avio_printf(pb, "<head>\n");
    avio_printf(pb, "<meta name=\"creator\" content=\"%s\" />\n",
                    LIBAVFORMAT_IDENT);
    avio_printf(pb, "</head>\n");
    avio_printf(pb, "<body>\n");
    avio_printf(pb, "<switch>\n");
    for (i = 0; i < mov->nb_streams; i++) {
        MOVTrack *track = &mov->tracks[i];
        const char *type;
        /* track->track_id is initialized in write_moov, and thus isn't known
         * here yet */
        int track_id = i + 1;

        if (track->enc->codec_type == AVMEDIA_TYPE_VIDEO) {
            type = "video";
        } else if (track->enc->codec_type == AVMEDIA_TYPE_AUDIO) {
            type = "audio";
        } else {
            continue;
        }
        avio_printf(pb, "<%s systemBitrate=\"%d\">\n", type,
                                                       track->enc->bit_rate);
        param_write_int(pb, "systemBitrate", track->enc->bit_rate);
        param_write_int(pb, "trackID", track_id);
        if (track->enc->codec_type == AVMEDIA_TYPE_VIDEO) {
            if (track->enc->codec_id == CODEC_ID_H264 &&
                track->enc->extradata_size >= 11 &&
                track->enc->extradata[0] == 1) {
                write_h264_extradata(pb, track->enc);
            } else {
                param_write_hex(pb, "CodecPrivateData", track->enc->extradata,
                                track->enc->extradata_size);
            }
            if (track->enc->codec_id == CODEC_ID_H264) {
                param_write_string(pb, "FourCC", "H264");
            } else if (track->enc->codec_id == CODEC_ID_VC1) {
                param_write_string(pb, "FourCC", "WVC1");
            }
            param_write_int(pb, "MaxWidth", track->enc->width);
            param_write_int(pb, "MaxHeight", track->enc->height);
            param_write_int(pb, "DisplayWidth", track->enc->width);
            param_write_int(pb, "DisplayHeight", track->enc->height);
        } else {
            if (track->enc->codec_id == CODEC_ID_AAC) {
                param_write_string(pb, "FourCC", "AACL");
            } else if (track->enc->codec_id == CODEC_ID_WMAPRO) {
                param_write_string(pb, "FourCC", "WMAP");
            }
            param_write_hex(pb, "CodecPrivateData", track->enc->extradata,
                            track->enc->extradata_size);
            param_write_int(pb, "AudioTag", ff_codec_get_tag(ff_codec_wav_tags,
                                                track->enc->codec_id));
            param_write_int(pb, "Channels", track->enc->channels);
            param_write_int(pb, "SamplingRate", track->enc->sample_rate);
            param_write_int(pb, "BitsPerSample", 16);
            param_write_int(pb, "PacketSize", track->enc->block_align ?
                                              track->enc->block_align : 4);
        }
        avio_printf(pb, "</%s>\n", type);
    }
    avio_printf(pb, "</switch>\n");
    avio_printf(pb, "</body>\n");
    avio_printf(pb, "</smil>\n");

    return update_size(pb, pos);
}

static int mov_write_mfhd_tag(AVIOContext *pb, MOVMuxContext *mov)
{
    avio_wb32(pb, 16);
    ffio_wfourcc(pb, "mfhd");
    avio_wb32(pb, 0);
    avio_wb32(pb, mov->fragments);
    return 0;
}

static int mov_write_tfhd_tag(AVIOContext *pb, MOVTrack *track,
                              int64_t moof_offset)
{
    int64_t pos = avio_tell(pb);
    uint32_t flags = MOV_TFHD_DEFAULT_SIZE | MOV_TFHD_DEFAULT_DURATION |
                     MOV_TFHD_BASE_DATA_OFFSET;
    if (!track->entry) {
        flags |= MOV_TFHD_DURATION_IS_EMPTY;
    } else {
        flags |= MOV_TFHD_DEFAULT_FLAGS;
    }

    /* Don't set a default sample size, the silverlight player refuses
     * to play files with that set. Don't set a default sample duration,
     * WMP freaks out if it is set. */
    if (track->mode == MODE_ISM)
        flags &= ~(MOV_TFHD_DEFAULT_SIZE | MOV_TFHD_DEFAULT_DURATION);

    avio_wb32(pb, 0); /* size placeholder */
    ffio_wfourcc(pb, "tfhd");
    avio_w8(pb, 0); /* version */
    avio_wb24(pb, flags);

    avio_wb32(pb, track->track_id); /* track-id */
    if (flags & MOV_TFHD_BASE_DATA_OFFSET)
        avio_wb64(pb, moof_offset);
    if (flags & MOV_TFHD_DEFAULT_DURATION) {
        track->default_duration = track->audio_vbr ? track->enc->frame_size : 1;
        avio_wb32(pb, track->default_duration);
    }
    if (flags & MOV_TFHD_DEFAULT_SIZE) {
        track->default_size = track->entry ? track->cluster[0].size : 1;
        avio_wb32(pb, track->default_size);
    } else
        track->default_size = -1;

    if (flags & MOV_TFHD_DEFAULT_FLAGS) {
        track->default_sample_flags =
            track->enc->codec_type == AVMEDIA_TYPE_VIDEO ?
            (MOV_FRAG_SAMPLE_FLAG_DEPENDS_YES | MOV_FRAG_SAMPLE_FLAG_IS_NON_SYNC) :
            MOV_FRAG_SAMPLE_FLAG_DEPENDS_NO;
        avio_wb32(pb, track->default_sample_flags);
    }

    return update_size(pb, pos);
}

static uint32_t get_sample_flags(MOVTrack *track, MOVIentry *entry)
{
    return entry->flags & MOV_SYNC_SAMPLE ? MOV_FRAG_SAMPLE_FLAG_DEPENDS_NO :
           (MOV_FRAG_SAMPLE_FLAG_DEPENDS_YES | MOV_FRAG_SAMPLE_FLAG_IS_NON_SYNC);
}

static int mov_write_trun_tag(AVIOContext *pb, MOVTrack *track)
{
    int64_t pos = avio_tell(pb);
    uint32_t flags = MOV_TRUN_DATA_OFFSET;
    int i;

    for (i = 0; i < track->entry; i++) {
        int64_t duration = i + 1 == track->entry ?
            track->track_duration - track->cluster[i].dts + track->start_dts :
            track->cluster[i + 1].dts - track->cluster[i].dts;
        if (duration != track->default_duration)
            flags |= MOV_TRUN_SAMPLE_DURATION;
        if (track->cluster[i].size != track->default_size)
            flags |= MOV_TRUN_SAMPLE_SIZE;
        if (i > 0 && get_sample_flags(track, &track->cluster[i]) != track->default_sample_flags)
            flags |= MOV_TRUN_SAMPLE_FLAGS;
    }
    if (!(flags & MOV_TRUN_SAMPLE_FLAGS))
        flags |= MOV_TRUN_FIRST_SAMPLE_FLAGS;
    if (track->flags & MOV_TRACK_CTTS)
        flags |= MOV_TRUN_SAMPLE_CTS;

    avio_wb32(pb, 0); /* size placeholder */
    ffio_wfourcc(pb, "trun");
    avio_w8(pb, 0); /* version */
    avio_wb24(pb, flags);

    avio_wb32(pb, track->entry); /* sample count */
    track->moof_size_offset = avio_tell(pb);
    avio_wb32(pb, 0); /* data offset */
    if (flags & MOV_TRUN_FIRST_SAMPLE_FLAGS)
        avio_wb32(pb, get_sample_flags(track, &track->cluster[0]));

    for (i = 0; i < track->entry; i++) {
        int64_t duration = i + 1 == track->entry ?
            track->track_duration - track->cluster[i].dts + track->start_dts :
            track->cluster[i + 1].dts - track->cluster[i].dts;
        if (flags & MOV_TRUN_SAMPLE_DURATION)
            avio_wb32(pb, duration);
        if (flags & MOV_TRUN_SAMPLE_SIZE)
            avio_wb32(pb, track->cluster[i].size);
        if (flags & MOV_TRUN_SAMPLE_FLAGS)
            avio_wb32(pb, get_sample_flags(track, &track->cluster[i]));
        if (flags & MOV_TRUN_SAMPLE_CTS)
            avio_wb32(pb, track->cluster[i].cts);
    }

    return update_size(pb, pos);
}

static int mov_write_tfxd_tag(AVIOContext *pb, MOVTrack *track)
{
    int64_t pos = avio_tell(pb);
    const uint8_t uuid[] = {
        0x6d, 0x1d, 0x9b, 0x05, 0x42, 0xd5, 0x44, 0xe6,
        0x80, 0xe2, 0x14, 0x1d, 0xaf, 0xf7, 0x57, 0xb2
    };

    avio_wb32(pb, 0); /* size placeholder */
    ffio_wfourcc(pb, "uuid");
    avio_write(pb, uuid, sizeof(uuid));
    avio_w8(pb, 1);
    avio_wb24(pb, 0);
    avio_wb64(pb, track->frag_start);
    avio_wb64(pb, track->start_dts + track->track_duration -
                  track->cluster[0].dts);

    return update_size(pb, pos);
}

static int mov_write_tfrf_tag(AVIOContext *pb, MOVMuxContext *mov,
                              MOVTrack *track, int entry)
{
    int n = track->nb_frag_info - 1 - entry, i;
    int size = 8 + 16 + 4 + 1 + 16*n;
    const uint8_t uuid[] = {
        0xd4, 0x80, 0x7e, 0xf2, 0xca, 0x39, 0x46, 0x95,
        0x8e, 0x54, 0x26, 0xcb, 0x9e, 0x46, 0xa7, 0x9f
    };

    if (entry < 0)
        return 0;

    avio_seek(pb, track->frag_info[entry].tfrf_offset, SEEK_SET);
    avio_wb32(pb, size);
    ffio_wfourcc(pb, "uuid");
    avio_write(pb, uuid, sizeof(uuid));
    avio_w8(pb, 1);
    avio_wb24(pb, 0);
    avio_w8(pb, n);
    for (i = 0; i < n; i++) {
        int index = entry + 1 + i;
        avio_wb64(pb, track->frag_info[index].time);
        avio_wb64(pb, track->frag_info[index].duration);
    }
    if (n < mov->ism_lookahead) {
        int free_size = 16*(mov->ism_lookahead - n);
        avio_wb32(pb, free_size);
        ffio_wfourcc(pb, "free");
        for (i = 0; i < free_size - 8; i++)
            avio_w8(pb, 0);
    }

    return 0;
}

static int mov_write_tfrf_tags(AVIOContext *pb, MOVMuxContext *mov,
                               MOVTrack *track)
{
    int64_t pos = avio_tell(pb);
    int i;
    for (i = 0; i < mov->ism_lookahead; i++) {
        /* Update the tfrf tag for the last ism_lookahead fragments,
         * nb_frag_info - 1 is the next fragment to be written. */
        mov_write_tfrf_tag(pb, mov, track, track->nb_frag_info - 2 - i);
    }
    avio_seek(pb, pos, SEEK_SET);
    return 0;
}

static int mov_write_traf_tag(AVIOContext *pb, MOVMuxContext *mov,
                              MOVTrack *track, int64_t moof_offset)
{
    int64_t pos = avio_tell(pb);
    avio_wb32(pb, 0); /* size placeholder */
    ffio_wfourcc(pb, "traf");

    mov_write_tfhd_tag(pb, track, moof_offset);
    mov_write_trun_tag(pb, track);
    if (mov->mode == MODE_ISM) {
        mov_write_tfxd_tag(pb, track);

        if (mov->ism_lookahead) {
            int i, size = 16 + 4 + 1 + 16*mov->ism_lookahead;

            track->tfrf_offset = avio_tell(pb);
            avio_wb32(pb, 8 + size);
            ffio_wfourcc(pb, "free");
            for (i = 0; i < size; i++)
                avio_w8(pb, 0);
        }
    }

    return update_size(pb, pos);
}

static int mov_write_moof_tag(AVIOContext *pb, MOVMuxContext *mov, int tracks)
{
    int64_t pos = avio_tell(pb), end;
    int i, moof_size;

    avio_wb32(pb, 0); /* size placeholder */
    ffio_wfourcc(pb, "moof");

    mov_write_mfhd_tag(pb, mov);
    for (i = 0; i < mov->nb_streams; i++) {
        MOVTrack *track = &mov->tracks[i];
        if (tracks >= 0 && i != tracks)
            continue;
        if (!track->entry)
            continue;
        mov_write_traf_tag(pb, mov, track, pos);
    }

    end = avio_tell(pb);
    moof_size = end - pos;
    for (i = 0; i < mov->nb_streams; i++) {
        MOVTrack *track = &mov->tracks[i];
        if (tracks >= 0 && i != tracks)
            continue;
        if (!track->entry)
            continue;
        avio_seek(pb, mov->tracks[i].moof_size_offset, SEEK_SET);
        avio_wb32(pb, moof_size + 8 + mov->tracks[i].data_offset);
    }
    avio_seek(pb, end, SEEK_SET);

    return update_size(pb, pos);
}

static int mov_write_tfra_tag(AVIOContext *pb, MOVTrack *track)
{
    int64_t pos = avio_tell(pb);
    int i;

    avio_wb32(pb, 0); /* size placeholder */
    ffio_wfourcc(pb, "tfra");
    avio_w8(pb, 1); /* version */
    avio_wb24(pb, 0);

    avio_wb32(pb, track->track_id);
    avio_wb32(pb, 0); /* length of traf/trun/sample num */
    avio_wb32(pb, track->nb_frag_info);
    for (i = 0; i < track->nb_frag_info; i++) {
        avio_wb64(pb, track->frag_info[i].time);
        avio_wb64(pb, track->frag_info[i].offset);
        avio_w8(pb, 1); /* traf number */
        avio_w8(pb, 1); /* trun number */
        avio_w8(pb, 1); /* sample number */
    }

    return update_size(pb, pos);
}

static int mov_write_mfra_tag(AVIOContext *pb, MOVMuxContext *mov)
{
    int64_t pos = avio_tell(pb);
    int i;

    avio_wb32(pb, 0); /* size placeholder */
    ffio_wfourcc(pb, "mfra");
    /* An empty mfra atom is enough to indicate to the publishing point that
     * the stream has ended. */
    if (mov->flags & FF_MOV_FLAG_ISML)
        return update_size(pb, pos);

    for (i = 0; i < mov->nb_streams; i++) {
        MOVTrack *track = &mov->tracks[i];
        if (track->nb_frag_info)
            mov_write_tfra_tag(pb, track);
    }

    avio_wb32(pb, 16);
    ffio_wfourcc(pb, "mfro");
    avio_wb32(pb, 0); /* version + flags */
    avio_wb32(pb, avio_tell(pb) + 4 - pos);

    return update_size(pb, pos);
}

static int mov_write_mdat_tag(AVIOContext *pb, MOVMuxContext *mov)
{
    avio_wb32(pb, 8);    // placeholder for extended size field (64 bit)
    ffio_wfourcc(pb, mov->mode == MODE_MOV ? "wide" : "free");

    mov->mdat_pos = avio_tell(pb);
    avio_wb32(pb, 0); /* size placeholder*/
    ffio_wfourcc(pb, "mdat");
    return 0;
}

/* TODO: This needs to be more general */
static int mov_write_ftyp_tag(AVIOContext *pb, AVFormatContext *s)
{
    MOVMuxContext *mov = s->priv_data;
    int64_t pos = avio_tell(pb);
    int has_h264 = 0, has_video = 0;
    int minor = 0x200;
    int i;

    for (i = 0; i < s->nb_streams; i++) {
        AVStream *st = s->streams[i];
        if (st->codec->codec_type == AVMEDIA_TYPE_VIDEO)
            has_video = 1;
        if (st->codec->codec_id == CODEC_ID_H264)
            has_h264 = 1;
    }

    avio_wb32(pb, 0); /* size */
    ffio_wfourcc(pb, "ftyp");

    if (mov->mode == MODE_3GP) {
        ffio_wfourcc(pb, has_h264 ? "3gp6"  : "3gp4");
        minor =     has_h264 ?   0x100 :   0x200;
    } else if (mov->mode & MODE_3G2) {
        ffio_wfourcc(pb, has_h264 ? "3g2b"  : "3g2a");
        minor =     has_h264 ? 0x20000 : 0x10000;
    }else if (mov->mode == MODE_PSP)
        ffio_wfourcc(pb, "MSNV");
    else if (mov->mode == MODE_MP4)
        ffio_wfourcc(pb, "isom");
    else if (mov->mode == MODE_IPOD)
        ffio_wfourcc(pb, has_video ? "M4V ":"M4A ");
    else if (mov->mode == MODE_ISM)
        ffio_wfourcc(pb, "isml");
    else
        ffio_wfourcc(pb, "qt  ");

    avio_wb32(pb, minor);

    if(mov->mode == MODE_MOV)
        ffio_wfourcc(pb, "qt  ");
    else if (mov->mode == MODE_ISM) {
        ffio_wfourcc(pb, "piff");
        ffio_wfourcc(pb, "iso2");
    } else {
        ffio_wfourcc(pb, "isom");
        ffio_wfourcc(pb, "iso2");
        if(has_h264)
            ffio_wfourcc(pb, "avc1");
    }

    if (mov->mode == MODE_3GP)
        ffio_wfourcc(pb, has_h264 ? "3gp6":"3gp4");
    else if (mov->mode & MODE_3G2)
        ffio_wfourcc(pb, has_h264 ? "3g2b":"3g2a");
    else if (mov->mode == MODE_PSP)
        ffio_wfourcc(pb, "MSNV");
    else if (mov->mode == MODE_MP4)
        ffio_wfourcc(pb, "mp41");
    return update_size(pb, pos);
}

static void mov_write_uuidprof_tag(AVIOContext *pb, AVFormatContext *s)
{
    AVCodecContext *video_codec = s->streams[0]->codec;
    AVCodecContext *audio_codec = s->streams[1]->codec;
    int audio_rate = audio_codec->sample_rate;
    int frame_rate = ((video_codec->time_base.den) * (0x10000))/ (video_codec->time_base.num);
    int audio_kbitrate = audio_codec->bit_rate / 1000;
    int video_kbitrate = FFMIN(video_codec->bit_rate / 1000, 800 - audio_kbitrate);

    avio_wb32(pb, 0x94); /* size */
    ffio_wfourcc(pb, "uuid");
    ffio_wfourcc(pb, "PROF");

    avio_wb32(pb, 0x21d24fce); /* 96 bit UUID */
    avio_wb32(pb, 0xbb88695c);
    avio_wb32(pb, 0xfac9c740);

    avio_wb32(pb, 0x0);  /* ? */
    avio_wb32(pb, 0x3);  /* 3 sections ? */

    avio_wb32(pb, 0x14); /* size */
    ffio_wfourcc(pb, "FPRF");
    avio_wb32(pb, 0x0);  /* ? */
    avio_wb32(pb, 0x0);  /* ? */
    avio_wb32(pb, 0x0);  /* ? */

    avio_wb32(pb, 0x2c);  /* size */
    ffio_wfourcc(pb, "APRF");/* audio */
    avio_wb32(pb, 0x0);
    avio_wb32(pb, 0x2);   /* TrackID */
    ffio_wfourcc(pb, "mp4a");
    avio_wb32(pb, 0x20f);
    avio_wb32(pb, 0x0);
    avio_wb32(pb, audio_kbitrate);
    avio_wb32(pb, audio_kbitrate);
    avio_wb32(pb, audio_rate);
    avio_wb32(pb, audio_codec->channels);

    avio_wb32(pb, 0x34);  /* size */
    ffio_wfourcc(pb, "VPRF");   /* video */
    avio_wb32(pb, 0x0);
    avio_wb32(pb, 0x1);    /* TrackID */
    if (video_codec->codec_id == CODEC_ID_H264) {
        ffio_wfourcc(pb, "avc1");
        avio_wb16(pb, 0x014D);
        avio_wb16(pb, 0x0015);
    } else {
        ffio_wfourcc(pb, "mp4v");
        avio_wb16(pb, 0x0000);
        avio_wb16(pb, 0x0103);
    }
    avio_wb32(pb, 0x0);
    avio_wb32(pb, video_kbitrate);
    avio_wb32(pb, video_kbitrate);
    avio_wb32(pb, frame_rate);
    avio_wb32(pb, frame_rate);
    avio_wb16(pb, video_codec->width);
    avio_wb16(pb, video_codec->height);
    avio_wb32(pb, 0x010001); /* ? */
}

static int mov_parse_mpeg2_frame(AVPacket *pkt, uint32_t *flags)
{
    uint32_t c = -1;
    int i, closed_gop = 0;

    for (i = 0; i < pkt->size - 4; i++) {
        c = (c<<8) + pkt->data[i];
        if (c == 0x1b8) { // gop
            closed_gop = pkt->data[i+4]>>6 & 0x01;
        } else if (c == 0x100) { // pic
            int temp_ref = (pkt->data[i+1]<<2) | (pkt->data[i+2]>>6);
            if (!temp_ref || closed_gop) // I picture is not reordered
                *flags = MOV_SYNC_SAMPLE;
            else
                *flags = MOV_PARTIAL_SYNC_SAMPLE;
            break;
        }
    }
    return 0;
}

static void mov_parse_vc1_frame(AVPacket *pkt, MOVTrack *trk, int fragment)
{
    const uint8_t *start, *next, *end = pkt->data + pkt->size;
    int seq = 0, entry = 0;
    int key = pkt->flags & AV_PKT_FLAG_KEY;
    start = find_next_marker(pkt->data, end);
    for (next = start; next < end; start = next) {
        next = find_next_marker(start + 4, end);
        switch (AV_RB32(start)) {
        case VC1_CODE_SEQHDR:
            seq = 1;
            break;
        case VC1_CODE_ENTRYPOINT:
            entry = 1;
            break;
        case VC1_CODE_SLICE:
            trk->vc1_info.slices = 1;
            break;
        }
    }
    if (!trk->entry && !fragment) {
        /* First packet in first fragment */
        trk->vc1_info.first_packet_seq   = seq;
        trk->vc1_info.first_packet_entry = entry;
    } else if ((seq && !trk->vc1_info.packet_seq) ||
               (entry && !trk->vc1_info.packet_entry)) {
        int i;
        for (i = 0; i < trk->entry; i++)
            trk->cluster[i].flags &= ~MOV_SYNC_SAMPLE;
        trk->has_keyframes = 0;
        if (seq)
            trk->vc1_info.packet_seq = 1;
        if (entry)
            trk->vc1_info.packet_entry = 1;
        if (!fragment) {
            /* First fragment */
            if ((!seq   || trk->vc1_info.first_packet_seq) &&
                (!entry || trk->vc1_info.first_packet_entry)) {
                /* First packet had the same headers as this one, readd the
                 * sync sample flag. */
                trk->cluster[0].flags |= MOV_SYNC_SAMPLE;
                trk->has_keyframes = 1;
            }
        }
    }
    if (trk->vc1_info.packet_seq && trk->vc1_info.packet_entry)
        key = seq && entry;
    else if (trk->vc1_info.packet_seq)
        key = seq;
    else if (trk->vc1_info.packet_entry)
        key = entry;
    if (key) {
        trk->cluster[trk->entry].flags |= MOV_SYNC_SAMPLE;
        trk->has_keyframes++;
    }
}

static int mov_flush_fragment(AVFormatContext *s)
{
    MOVMuxContext *mov = s->priv_data;
    int i, first_track = -1;
    int64_t mdat_size = 0;

    if (!(mov->flags & FF_MOV_FLAG_FRAGMENT))
        return 0;

    if (!(mov->flags & FF_MOV_FLAG_EMPTY_MOOV) && mov->fragments == 0) {
        int64_t pos = avio_tell(s->pb);
        int ret;
        AVIOContext *moov_buf;
        uint8_t *buf;
        int buf_size;

        for (i = 0; i < mov->nb_streams; i++)
            if (!mov->tracks[i].entry)
                break;
        /* Don't write the initial moov unless all tracks have data */
        if (i < mov->nb_streams)
            return 0;

        if ((ret = avio_open_dyn_buf(&moov_buf)) < 0)
            return ret;
        mov_write_moov_tag(moov_buf, mov, s);
        buf_size = avio_close_dyn_buf(moov_buf, &buf);
        av_free(buf);
        for (i = 0; i < mov->nb_streams; i++)
            mov->tracks[i].data_offset = pos + buf_size + 8;

        mov_write_moov_tag(s->pb, mov, s);

        buf_size = avio_close_dyn_buf(mov->mdat_buf, &buf);
        mov->mdat_buf = NULL;
        avio_wb32(s->pb, buf_size + 8);
        ffio_wfourcc(s->pb, "mdat");
        avio_write(s->pb, buf, buf_size);
        av_free(buf);

        mov->fragments++;
        mov->mdat_size = 0;
        for (i = 0; i < mov->nb_streams; i++) {
            if (mov->tracks[i].entry)
                mov->tracks[i].frag_start += mov->tracks[i].start_dts +
                                             mov->tracks[i].track_duration -
                                             mov->tracks[i].cluster[0].dts;
            mov->tracks[i].entry = 0;
        }
        avio_flush(s->pb);
        return 0;
    }

    for (i = 0; i < mov->nb_streams; i++) {
        MOVTrack *track = &mov->tracks[i];
        if (mov->flags & FF_MOV_FLAG_SEPARATE_MOOF)
            track->data_offset = 0;
        else
            track->data_offset = mdat_size;
        if (!track->mdat_buf)
            continue;
        mdat_size += avio_tell(track->mdat_buf);
        if (first_track < 0)
            first_track = i;
    }

    if (!mdat_size)
        return 0;

    for (i = 0; i < mov->nb_streams; i++) {
        MOVTrack *track = &mov->tracks[i];
        int buf_size, write_moof = 1, moof_tracks = -1;
        uint8_t *buf;
        int64_t duration = 0;

        if (track->entry)
            duration = track->start_dts + track->track_duration -
                       track->cluster[0].dts;
        if (mov->flags & FF_MOV_FLAG_SEPARATE_MOOF) {
            if (!track->mdat_buf)
                continue;
            mdat_size = avio_tell(track->mdat_buf);
            moof_tracks = i;
        } else {
            write_moof = i == first_track;
        }

        if (write_moof) {
            MOVFragmentInfo *info;
            avio_flush(s->pb);
            track->nb_frag_info++;
            track->frag_info = av_realloc(track->frag_info,
                                          sizeof(*track->frag_info) *
                                          track->nb_frag_info);
            info = &track->frag_info[track->nb_frag_info - 1];
            info->offset   = avio_tell(s->pb);
            info->time     = mov->tracks[i].frag_start;
            info->duration = duration;
            mov_write_tfrf_tags(s->pb, mov, track);

            mov_write_moof_tag(s->pb, mov, moof_tracks);
            info->tfrf_offset = track->tfrf_offset;
            mov->fragments++;

            avio_wb32(s->pb, mdat_size + 8);
            ffio_wfourcc(s->pb, "mdat");
        }

        if (track->entry)
            track->frag_start += duration;
        track->entry = 0;
        if (!track->mdat_buf)
            continue;
        buf_size = avio_close_dyn_buf(track->mdat_buf, &buf);
        track->mdat_buf = NULL;

        avio_write(s->pb, buf, buf_size);
        av_free(buf);
    }

    mov->mdat_size = 0;

    avio_flush(s->pb);
    return 0;
}

static int mov_write_packet_internal(AVFormatContext *s, AVPacket *pkt)
{
    MOVMuxContext *mov = s->priv_data;
    AVIOContext *pb = s->pb;
    MOVTrack *trk = &mov->tracks[pkt->stream_index];
    AVCodecContext *enc = trk->enc;
    unsigned int samples_in_chunk = 0;
    int size= pkt->size;
    uint8_t *reformatted_data = NULL;

    if (!s->pb->seekable && !(mov->flags & FF_MOV_FLAG_EMPTY_MOOV))
        return 0; /* Can't handle that */

    if (!size) return 0; /* Discard 0 sized packets */

    if ((mov->max_fragment_duration && trk->entry &&
         av_rescale_q(pkt->dts - trk->cluster[0].dts,
                      s->streams[pkt->stream_index]->time_base,
                      AV_TIME_BASE_Q) >= mov->max_fragment_duration) ||
         (mov->max_fragment_size && mov->mdat_size + size >= mov->max_fragment_size) ||
         (mov->flags & FF_MOV_FLAG_FRAG_KEYFRAME &&
          enc->codec_type == AVMEDIA_TYPE_VIDEO &&
          trk->entry && pkt->flags & AV_PKT_FLAG_KEY)) {
        mov_flush_fragment(s);
    }

    if (mov->flags & FF_MOV_FLAG_FRAGMENT) {
        int ret;
        if (mov->fragments > 0) {
            if (!trk->mdat_buf) {
                if ((ret = avio_open_dyn_buf(&trk->mdat_buf)) < 0)
                    return ret;
            }
            pb = trk->mdat_buf;
        } else {
            if (!mov->mdat_buf) {
                if ((ret = avio_open_dyn_buf(&mov->mdat_buf)) < 0)
                    return ret;
            }
            pb = mov->mdat_buf;
        }
    }

    if (enc->codec_id == CODEC_ID_AMR_NB) {
        /* We must find out how many AMR blocks there are in one packet */
        static uint16_t packed_size[16] =
            {13, 14, 16, 18, 20, 21, 27, 32, 6, 0, 0, 0, 0, 0, 0, 1};
        int len = 0;

        while (len < size && samples_in_chunk < 100) {
            len += packed_size[(pkt->data[len] >> 3) & 0x0F];
            samples_in_chunk++;
        }
        if (samples_in_chunk > 1) {
            av_log(s, AV_LOG_ERROR, "fatal error, input is not a single packet, implement a AVParser for it\n");
            return -1;
        }
    } else if (enc->codec_id == CODEC_ID_ADPCM_MS ||
               enc->codec_id == CODEC_ID_ADPCM_IMA_WAV) {
        samples_in_chunk = enc->frame_size;
    } else if (trk->sample_size)
        samples_in_chunk = size / trk->sample_size;
    else
        samples_in_chunk = 1;

    /* copy extradata if it exists */
    if (trk->vos_len == 0 && enc->extradata_size > 0) {
        trk->vos_len = enc->extradata_size;
        trk->vos_data = av_malloc(trk->vos_len);
        memcpy(trk->vos_data, enc->extradata, trk->vos_len);
    }

    if (enc->codec_id == CODEC_ID_H264 && trk->vos_len > 0 && *(uint8_t *)trk->vos_data != 1) {
        /* from x264 or from bytestream h264 */
        /* nal reformating needed */
        if (trk->hint_track >= 0 && trk->hint_track < mov->nb_streams) {
            ff_avc_parse_nal_units_buf(pkt->data, &reformatted_data,
                                       &size);
            avio_write(pb, reformatted_data, size);
        } else {
            size = ff_avc_parse_nal_units(pb, pkt->data, pkt->size);
        }
    } else if (enc->codec_id == CODEC_ID_AAC && pkt->size > 2 &&
               (AV_RB16(pkt->data) & 0xfff0) == 0xfff0) {
        av_log(s, AV_LOG_ERROR, "malformated aac bitstream, use -absf aac_adtstoasc\n");
        return -1;
    } else {
        avio_write(pb, pkt->data, size);
    }

    if ((enc->codec_id == CODEC_ID_DNXHD ||
         enc->codec_id == CODEC_ID_AC3) && !trk->vos_len) {
        /* copy frame to create needed atoms */
        trk->vos_len = size;
        trk->vos_data = av_malloc(size);
        if (!trk->vos_data)
            return AVERROR(ENOMEM);
        memcpy(trk->vos_data, pkt->data, size);
    }

    if (!(trk->entry % MOV_INDEX_CLUSTER_SIZE)) {
        trk->cluster = av_realloc_f(trk->cluster, sizeof(*trk->cluster), (trk->entry + MOV_INDEX_CLUSTER_SIZE));
        if (!trk->cluster)
            return -1;
    }

    trk->cluster[trk->entry].pos = avio_tell(pb) - size;
    trk->cluster[trk->entry].samples_in_chunk = samples_in_chunk;
    trk->cluster[trk->entry].chunkNum = 0;
    trk->cluster[trk->entry].size = size;
    trk->cluster[trk->entry].entries = samples_in_chunk;
    trk->cluster[trk->entry].dts = pkt->dts;
    if (!trk->entry && trk->start_dts != AV_NOPTS_VALUE) {
        /* First packet of a new fragment. We already wrote the duration
         * of the last packet of the previous fragment based on track_duration,
         * which might not exactly match our dts. Therefore adjust the dts
         * of this packet to be what the previous packets duration implies. */
        trk->cluster[trk->entry].dts = trk->start_dts + trk->track_duration;
    }
    if (trk->start_dts == AV_NOPTS_VALUE)
        trk->start_dts = pkt->dts;
    trk->track_duration = pkt->dts - trk->start_dts + pkt->duration;

    if (pkt->pts == AV_NOPTS_VALUE) {
        av_log(s, AV_LOG_WARNING, "pts has no value\n");
        pkt->pts = pkt->dts;
    }
    if (pkt->dts != pkt->pts)
        trk->flags |= MOV_TRACK_CTTS;
    trk->cluster[trk->entry].cts = pkt->pts - pkt->dts;
    trk->cluster[trk->entry].flags = 0;
    if (enc->codec_id == CODEC_ID_VC1) {
        mov_parse_vc1_frame(pkt, trk, mov->fragments);
    } else if (pkt->flags & AV_PKT_FLAG_KEY) {
        if (mov->mode == MODE_MOV && enc->codec_id == CODEC_ID_MPEG2VIDEO &&
            trk->entry > 0) { // force sync sample for the first key frame
            mov_parse_mpeg2_frame(pkt, &trk->cluster[trk->entry].flags);
            if (trk->cluster[trk->entry].flags & MOV_PARTIAL_SYNC_SAMPLE)
                trk->flags |= MOV_TRACK_STPS;
        } else {
            trk->cluster[trk->entry].flags = MOV_SYNC_SAMPLE;
        }
        if (trk->cluster[trk->entry].flags & MOV_SYNC_SAMPLE)
            trk->has_keyframes++;
    }
    trk->entry++;
    trk->sample_count += samples_in_chunk;
    mov->mdat_size += size;

    avio_flush(pb);

    if (trk->hint_track >= 0 && trk->hint_track < mov->nb_streams)
        ff_mov_add_hinted_packet(s, pkt, trk->hint_track, trk->entry,
                                 reformatted_data, size);
    av_free(reformatted_data);
    return 0;
}

int ff_mov_write_packet(AVFormatContext *s, AVPacket *pkt)
{
    if (!pkt) {
        mov_flush_fragment(s);
        return 1;
    } else {
        return mov_write_packet_internal(s, pkt);
    }
}

// QuickTime chapters involve an additional text track with the chapter names
// as samples, and a tref pointing from the other tracks to the chapter one.
static void mov_create_chapter_track(AVFormatContext *s, int tracknum)
{
    MOVMuxContext *mov = s->priv_data;
    MOVTrack *track = &mov->tracks[tracknum];
    AVPacket pkt = { .stream_index = tracknum, .flags = AV_PKT_FLAG_KEY };
    int i, len;

    track->mode = mov->mode;
    track->tag = MKTAG('t','e','x','t');
    track->timescale = MOV_TIMESCALE;
    track->enc = avcodec_alloc_context3(NULL);
    track->enc->codec_type = AVMEDIA_TYPE_SUBTITLE;

    for (i = 0; i < s->nb_chapters; i++) {
        AVChapter *c = s->chapters[i];
        AVDictionaryEntry *t;

        int64_t end = av_rescale_q(c->end, c->time_base, (AVRational){1,MOV_TIMESCALE});
        pkt.pts = pkt.dts = av_rescale_q(c->start, c->time_base, (AVRational){1,MOV_TIMESCALE});
        pkt.duration = end - pkt.dts;

        if ((t = av_dict_get(c->metadata, "title", NULL, 0))) {
            len = strlen(t->value);
            pkt.size = len+2;
            pkt.data = av_malloc(pkt.size);
            AV_WB16(pkt.data, len);
            memcpy(pkt.data+2, t->value, len);
            ff_mov_write_packet(s, &pkt);
            av_freep(&pkt.data);
        }
    }
}

static int mov_write_header(AVFormatContext *s)
{
    AVIOContext *pb = s->pb;
    MOVMuxContext *mov = s->priv_data;
    AVDictionaryEntry *t;
    int i, hint_track = 0;

    /* Set the FRAGMENT flag if any of the fragmentation methods are
     * enabled. */
    if (mov->max_fragment_duration || mov->max_fragment_size ||
        mov->flags & (FF_MOV_FLAG_EMPTY_MOOV |
                      FF_MOV_FLAG_FRAG_KEYFRAME |
                      FF_MOV_FLAG_FRAG_CUSTOM))
        mov->flags |= FF_MOV_FLAG_FRAGMENT;

    /* Non-seekable output is ok if using fragmentation. If ism_lookahead
     * is enabled, we don't support non-seekable output at all. */
    if (!s->pb->seekable &&
        ((!(mov->flags & FF_MOV_FLAG_FRAGMENT) &&
          !(s->oformat && !strcmp(s->oformat->name, "ismv")))
         || mov->ism_lookahead)) {
        av_log(s, AV_LOG_ERROR, "muxer does not support non seekable output\n");
        return -1;
    }

    /* Default mode == MP4 */
    mov->mode = MODE_MP4;

    if (s->oformat != NULL) {
        if (!strcmp("3gp", s->oformat->name)) mov->mode = MODE_3GP;
        else if (!strcmp("3g2", s->oformat->name)) mov->mode = MODE_3GP|MODE_3G2;
        else if (!strcmp("mov", s->oformat->name)) mov->mode = MODE_MOV;
        else if (!strcmp("psp", s->oformat->name)) mov->mode = MODE_PSP;
        else if (!strcmp("ipod",s->oformat->name)) mov->mode = MODE_IPOD;
        else if (!strcmp("ismv",s->oformat->name)) mov->mode = MODE_ISM;

        mov_write_ftyp_tag(pb,s);
        if (mov->mode == MODE_PSP) {
            if (s->nb_streams != 2) {
                av_log(s, AV_LOG_ERROR, "PSP mode need one video and one audio stream\n");
                return -1;
            }
            mov_write_uuidprof_tag(pb,s);
        }
    }

    mov->nb_streams = s->nb_streams;
    if (mov->mode & (MODE_MOV|MODE_IPOD) && s->nb_chapters)
        mov->chapter_track = mov->nb_streams++;

    if (mov->flags & FF_MOV_FLAG_RTP_HINT) {
        /* Add hint tracks for each audio and video stream */
        hint_track = mov->nb_streams;
        for (i = 0; i < s->nb_streams; i++) {
            AVStream *st = s->streams[i];
            if (st->codec->codec_type == AVMEDIA_TYPE_VIDEO ||
                st->codec->codec_type == AVMEDIA_TYPE_AUDIO) {
                mov->nb_streams++;
            }
        }
    }

    mov->tracks = av_mallocz(mov->nb_streams*sizeof(*mov->tracks));
    if (!mov->tracks)
        return AVERROR(ENOMEM);

    for(i=0; i<s->nb_streams; i++){
        AVStream *st= s->streams[i];
        MOVTrack *track= &mov->tracks[i];
        AVDictionaryEntry *lang = av_dict_get(st->metadata, "language", NULL,0);

        track->enc = st->codec;
        track->language = ff_mov_iso639_to_lang(lang?lang->value:"und", mov->mode!=MODE_MOV);
        if (track->language < 0)
            track->language = 0;
        track->mode = mov->mode;
        track->tag = mov_find_codec_tag(s, track);
        if (!track->tag) {
            av_log(s, AV_LOG_ERROR, "track %d: could not find tag, "
                   "codec not currently supported in container\n", i);
            goto error;
        }
        /* If hinting of this track is enabled by a later hint track,
         * this is updated. */
        track->hint_track = -1;
        track->start_dts = AV_NOPTS_VALUE;
        if(st->codec->codec_type == AVMEDIA_TYPE_VIDEO){
            if (track->tag == MKTAG('m','x','3','p') || track->tag == MKTAG('m','x','3','n') ||
                track->tag == MKTAG('m','x','4','p') || track->tag == MKTAG('m','x','4','n') ||
                track->tag == MKTAG('m','x','5','p') || track->tag == MKTAG('m','x','5','n')) {
                if (st->codec->width != 720 || (st->codec->height != 608 && st->codec->height != 512)) {
                    av_log(s, AV_LOG_ERROR, "D-10/IMX must use 720x608 or 720x512 video resolution\n");
                    goto error;
                }
                track->height = track->tag>>24 == 'n' ? 486 : 576;
            }
            track->timescale = st->codec->time_base.den;
            if (track->mode == MODE_MOV && track->timescale > 100000)
                av_log(s, AV_LOG_WARNING,
                       "WARNING codec timebase is very high. If duration is too long,\n"
                       "file may not be playable by quicktime. Specify a shorter timebase\n"
                       "or choose different container.\n");
        }else if(st->codec->codec_type == AVMEDIA_TYPE_AUDIO){
            track->timescale = st->codec->sample_rate;
            if(!st->codec->frame_size && !av_get_bits_per_sample(st->codec->codec_id)) {
                av_log(s, AV_LOG_ERROR, "track %d: codec frame size is not set\n", i);
                goto error;
            }else if(st->codec->codec_id == CODEC_ID_ADPCM_MS ||
                     st->codec->codec_id == CODEC_ID_ADPCM_IMA_WAV){
                if (!st->codec->block_align) {
                    av_log(s, AV_LOG_ERROR, "track %d: codec block align is not set for adpcm\n", i);
                    goto error;
                }
                track->sample_size = st->codec->block_align;
            }else if(st->codec->frame_size > 1){ /* assume compressed audio */
                track->audio_vbr = 1;
            }else{
                track->sample_size = (av_get_bits_per_sample(st->codec->codec_id) >> 3) * st->codec->channels;
            }
            if (track->mode != MODE_MOV) {
                if (track->timescale > UINT16_MAX) {
                    av_log(s, AV_LOG_ERROR, "track %d: output format does not support "
                           "sample rate %dhz\n", i, track->timescale);
                    goto error;
                }
                if (track->enc->codec_id == CODEC_ID_MP3 && track->timescale < 16000) {
                    av_log(s, AV_LOG_ERROR, "track %d: muxing mp3 at %dhz is not supported\n",
                           i, track->enc->sample_rate);
                    goto error;
                }
            }
        }else if(st->codec->codec_type == AVMEDIA_TYPE_SUBTITLE){
            track->timescale = st->codec->time_base.den;
        }
        if (!track->height)
            track->height = st->codec->height;
        /* The ism specific timescale isn't mandatory, but is assumed by
         * some tools, such as mp4split. */
        if (mov->mode == MODE_ISM)
            track->timescale = 10000000;

        avpriv_set_pts_info(st, 64, 1, track->timescale);

        /* copy extradata if it exists */
        if (st->codec->extradata_size) {
            track->vos_len  = st->codec->extradata_size;
            track->vos_data = av_malloc(track->vos_len);
            memcpy(track->vos_data, st->codec->extradata, track->vos_len);
        }
    }

    if (mov->mode == MODE_ISM) {
        /* If no fragmentation options have been set, set a default. */
        if (!(mov->flags & (FF_MOV_FLAG_FRAG_KEYFRAME |
                            FF_MOV_FLAG_FRAG_CUSTOM)) &&
            !mov->max_fragment_duration && !mov->max_fragment_size)
            mov->max_fragment_duration = 5000000;
        mov->flags |= FF_MOV_FLAG_EMPTY_MOOV | FF_MOV_FLAG_SEPARATE_MOOF |
                      FF_MOV_FLAG_FRAGMENT;
    }

<<<<<<< HEAD
    if(mov->reserved_moov_size){
        mov->reserved_moov_pos= avio_tell(pb);
        avio_skip(pb, mov->reserved_moov_size);
    }

    /* Set the FRAGMENT flag if any of the fragmentation methods are
     * enabled. */
    if (mov->max_fragment_duration || mov->max_fragment_size ||
        mov->flags & (FF_MOV_FLAG_EMPTY_MOOV |
                      FF_MOV_FLAG_FRAG_KEYFRAME |
                      FF_MOV_FLAG_FRAG_CUSTOM))
        mov->flags |= FF_MOV_FLAG_FRAGMENT;

    if (!(mov->flags & FF_MOV_FLAG_EMPTY_MOOV))
=======
    if (!(mov->flags & FF_MOV_FLAG_FRAGMENT))
>>>>>>> 562ebc30
        mov_write_mdat_tag(pb, mov);

    if (t = av_dict_get(s->metadata, "creation_time", NULL, 0))
        mov->time = ff_iso8601_to_unix_time(t->value);
    if (mov->time)
        mov->time += 0x7C25B080; // 1970 based -> 1904 based

    if (mov->chapter_track)
        mov_create_chapter_track(s, mov->chapter_track);

    if (mov->flags & FF_MOV_FLAG_RTP_HINT) {
        /* Initialize the hint tracks for each audio and video stream */
        for (i = 0; i < s->nb_streams; i++) {
            AVStream *st = s->streams[i];
            if (st->codec->codec_type == AVMEDIA_TYPE_VIDEO ||
                st->codec->codec_type == AVMEDIA_TYPE_AUDIO) {
                ff_mov_init_hinting(s, hint_track, i);
                hint_track++;
            }
        }
    }

    avio_flush(pb);

    if (mov->flags & FF_MOV_FLAG_ISML)
        mov_write_isml_manifest(pb, mov);

    if (mov->flags & FF_MOV_FLAG_EMPTY_MOOV) {
        mov_write_moov_tag(pb, mov, s);
        mov->fragments++;
    }

    return 0;
 error:
    av_freep(&mov->tracks);
    return -1;
}

static int mov_write_trailer(AVFormatContext *s)
{
    MOVMuxContext *mov = s->priv_data;
    AVIOContext *pb = s->pb;
    int res = 0;
    int i;

    int64_t moov_pos = avio_tell(pb);

    if (!(mov->flags & FF_MOV_FLAG_FRAGMENT)) {
        /* Write size of mdat tag */
        if (mov->mdat_size + 8 <= UINT32_MAX) {
            avio_seek(pb, mov->mdat_pos, SEEK_SET);
            avio_wb32(pb, mov->mdat_size + 8);
        } else {
            /* overwrite 'wide' placeholder atom */
            avio_seek(pb, mov->mdat_pos - 8, SEEK_SET);
            /* special value: real atom size will be 64 bit value after
             * tag field */
            avio_wb32(pb, 1);
            ffio_wfourcc(pb, "mdat");
            avio_wb64(pb, mov->mdat_size + 16);
        }
        avio_seek(pb, mov->reserved_moov_size ? mov->reserved_moov_pos : moov_pos, SEEK_SET);

        mov_write_moov_tag(pb, mov, s);
        if(mov->reserved_moov_size){
            int64_t size=  mov->reserved_moov_size - (avio_tell(pb) - mov->reserved_moov_pos);
            if(size < 8){
                av_log(s, AV_LOG_ERROR, "reserved_moov_size is too small, needed %"PRId64" additional\n", 8-size);
                return -1;
            }
            avio_wb32(pb, size);
            ffio_wfourcc(pb, "free");
            for(i=0; i<size; i++)
                avio_w8(pb, 0);
            avio_seek(pb, moov_pos, SEEK_SET);
        }
    } else {
        mov_flush_fragment(s);
        mov_write_mfra_tag(pb, mov);
    }

    if (mov->chapter_track)
        av_freep(&mov->tracks[mov->chapter_track].enc);

    for (i=0; i<mov->nb_streams; i++) {
        if (mov->tracks[i].tag == MKTAG('r','t','p',' '))
            ff_mov_close_hinting(&mov->tracks[i]);
        if (mov->flags & FF_MOV_FLAG_FRAGMENT &&
            mov->tracks[i].vc1_info.struct_offset && s->pb->seekable) {
            int64_t off = avio_tell(pb);
            uint8_t buf[7];
            if (mov_write_dvc1_structs(&mov->tracks[i], buf) >= 0) {
                avio_seek(pb, mov->tracks[i].vc1_info.struct_offset, SEEK_SET);
                avio_write(pb, buf, 7);
                avio_seek(pb, off, SEEK_SET);
            }
        }
        av_freep(&mov->tracks[i].cluster);
        av_freep(&mov->tracks[i].frag_info);

        if (mov->tracks[i].vos_len)
            av_free(mov->tracks[i].vos_data);

    }

    avio_flush(pb);

    av_freep(&mov->tracks);

    return res;
}

#if CONFIG_MOV_MUXER
MOV_CLASS(mov)
AVOutputFormat ff_mov_muxer = {
    .name              = "mov",
    .long_name         = NULL_IF_CONFIG_SMALL("MOV format"),
    .extensions        = "mov",
    .priv_data_size    = sizeof(MOVMuxContext),
    .audio_codec       = CODEC_ID_AAC,
#if CONFIG_LIBX264_ENCODER
    .video_codec       = CODEC_ID_H264,
#else
    .video_codec       = CODEC_ID_MPEG4,
#endif
    .write_header      = mov_write_header,
    .write_packet      = ff_mov_write_packet,
    .write_trailer     = mov_write_trailer,
    .flags = AVFMT_GLOBALHEADER | AVFMT_ALLOW_FLUSH,
    .codec_tag = (const AVCodecTag* const []){ff_codec_movvideo_tags, ff_codec_movaudio_tags, 0},
    .priv_class = &mov_muxer_class,
};
#endif
#if CONFIG_TGP_MUXER
MOV_CLASS(tgp)
AVOutputFormat ff_tgp_muxer = {
    .name              = "3gp",
    .long_name         = NULL_IF_CONFIG_SMALL("3GP format"),
    .extensions        = "3gp",
    .priv_data_size    = sizeof(MOVMuxContext),
    .audio_codec       = CODEC_ID_AMR_NB,
    .video_codec       = CODEC_ID_H263,
    .write_header      = mov_write_header,
    .write_packet      = ff_mov_write_packet,
    .write_trailer     = mov_write_trailer,
    .flags = AVFMT_GLOBALHEADER | AVFMT_ALLOW_FLUSH,
    .codec_tag = (const AVCodecTag* const []){codec_3gp_tags, 0},
    .priv_class = &tgp_muxer_class,
};
#endif
#if CONFIG_MP4_MUXER
MOV_CLASS(mp4)
AVOutputFormat ff_mp4_muxer = {
    .name              = "mp4",
    .long_name         = NULL_IF_CONFIG_SMALL("MP4 format"),
    .mime_type         = "application/mp4",
    .extensions        = "mp4",
    .priv_data_size    = sizeof(MOVMuxContext),
    .audio_codec       = CODEC_ID_AAC,
#if CONFIG_LIBX264_ENCODER
    .video_codec       = CODEC_ID_H264,
#else
    .video_codec       = CODEC_ID_MPEG4,
#endif
    .write_header      = mov_write_header,
    .write_packet      = ff_mov_write_packet,
    .write_trailer     = mov_write_trailer,
    .flags = AVFMT_GLOBALHEADER | AVFMT_ALLOW_FLUSH,
    .codec_tag = (const AVCodecTag* const []){ff_mp4_obj_type, 0},
    .priv_class = &mp4_muxer_class,
};
#endif
#if CONFIG_PSP_MUXER
MOV_CLASS(psp)
AVOutputFormat ff_psp_muxer = {
    .name              = "psp",
    .long_name         = NULL_IF_CONFIG_SMALL("PSP MP4 format"),
    .extensions        = "mp4,psp",
    .priv_data_size    = sizeof(MOVMuxContext),
    .audio_codec       = CODEC_ID_AAC,
#if CONFIG_LIBX264_ENCODER
    .video_codec       = CODEC_ID_H264,
#else
    .video_codec       = CODEC_ID_MPEG4,
#endif
    .write_header      = mov_write_header,
    .write_packet      = ff_mov_write_packet,
    .write_trailer     = mov_write_trailer,
    .flags = AVFMT_GLOBALHEADER | AVFMT_ALLOW_FLUSH,
    .codec_tag = (const AVCodecTag* const []){ff_mp4_obj_type, 0},
    .priv_class = &psp_muxer_class,
};
#endif
#if CONFIG_TG2_MUXER
MOV_CLASS(tg2)
AVOutputFormat ff_tg2_muxer = {
    .name              = "3g2",
    .long_name         = NULL_IF_CONFIG_SMALL("3GP2 format"),
    .extensions        = "3g2",
    .priv_data_size    = sizeof(MOVMuxContext),
    .audio_codec       = CODEC_ID_AMR_NB,
    .video_codec       = CODEC_ID_H263,
    .write_header      = mov_write_header,
    .write_packet      = ff_mov_write_packet,
    .write_trailer     = mov_write_trailer,
    .flags = AVFMT_GLOBALHEADER | AVFMT_ALLOW_FLUSH,
    .codec_tag = (const AVCodecTag* const []){codec_3gp_tags, 0},
    .priv_class = &tg2_muxer_class,
};
#endif
#if CONFIG_IPOD_MUXER
MOV_CLASS(ipod)
AVOutputFormat ff_ipod_muxer = {
    .name              = "ipod",
    .long_name         = NULL_IF_CONFIG_SMALL("iPod H.264 MP4 format"),
    .mime_type         = "application/mp4",
    .extensions        = "m4v,m4a",
    .priv_data_size    = sizeof(MOVMuxContext),
    .audio_codec       = CODEC_ID_AAC,
    .video_codec       = CODEC_ID_H264,
    .write_header      = mov_write_header,
    .write_packet      = ff_mov_write_packet,
    .write_trailer     = mov_write_trailer,
    .flags = AVFMT_GLOBALHEADER | AVFMT_ALLOW_FLUSH,
    .codec_tag = (const AVCodecTag* const []){codec_ipod_tags, 0},
    .priv_class = &ipod_muxer_class,
};
#endif
#if CONFIG_ISMV_MUXER
MOV_CLASS(ismv)
AVOutputFormat ff_ismv_muxer = {
    .name              = "ismv",
    .long_name         = NULL_IF_CONFIG_SMALL("ISMV/ISMA (Smooth Streaming) format"),
    .mime_type         = "application/mp4",
    .extensions        = "ismv,isma",
    .priv_data_size    = sizeof(MOVMuxContext),
    .audio_codec       = CODEC_ID_AAC,
    .video_codec       = CODEC_ID_H264,
    .write_header      = mov_write_header,
    .write_packet      = ff_mov_write_packet,
    .write_trailer     = mov_write_trailer,
    .flags             = AVFMT_GLOBALHEADER | AVFMT_ALLOW_FLUSH,
    .codec_tag         = (const AVCodecTag* const []){ff_mp4_obj_type, 0},
    .priv_class        = &ismv_muxer_class,
};
#endif<|MERGE_RESOLUTION|>--- conflicted
+++ resolved
@@ -2036,6 +2036,8 @@
     MOVIentry *chunk= &trk->cluster[0];
     uint64_t chunkSize = chunk->size;
     chunk->chunkNum= 1;
+    if (trk->chunkCount)
+        return;
     trk->chunkCount= 1;
     for(i=1; i<trk->entry; i++){
         if(chunk->pos + chunkSize == trk->cluster[i].pos &&
@@ -3218,24 +3220,12 @@
                       FF_MOV_FLAG_FRAGMENT;
     }
 
-<<<<<<< HEAD
     if(mov->reserved_moov_size){
         mov->reserved_moov_pos= avio_tell(pb);
         avio_skip(pb, mov->reserved_moov_size);
     }
 
-    /* Set the FRAGMENT flag if any of the fragmentation methods are
-     * enabled. */
-    if (mov->max_fragment_duration || mov->max_fragment_size ||
-        mov->flags & (FF_MOV_FLAG_EMPTY_MOOV |
-                      FF_MOV_FLAG_FRAG_KEYFRAME |
-                      FF_MOV_FLAG_FRAG_CUSTOM))
-        mov->flags |= FF_MOV_FLAG_FRAGMENT;
-
-    if (!(mov->flags & FF_MOV_FLAG_EMPTY_MOOV))
-=======
     if (!(mov->flags & FF_MOV_FLAG_FRAGMENT))
->>>>>>> 562ebc30
         mov_write_mdat_tag(pb, mov);
 
     if (t = av_dict_get(s->metadata, "creation_time", NULL, 0))
