--- conflicted
+++ resolved
@@ -432,12 +432,8 @@
                 avpriv_set_pts_info(st, 64, 1, 48000);
             else
                 avpriv_set_pts_info(st, 64, 1, st->codec->sample_rate);
-<<<<<<< HEAD
-        } else if (st->codec->codec_type == AVMEDIA_TYPE_VIDEO)
-            avpriv_set_pts_info(st, 64, st->codec->time_base.num, st->codec->time_base.den);
-=======
-
->>>>>>> 194be1f4
+        }
+
         if (st->codec->codec_id != AV_CODEC_ID_VORBIS &&
             st->codec->codec_id != AV_CODEC_ID_THEORA &&
             st->codec->codec_id != AV_CODEC_ID_SPEEX  &&
