--- conflicted
+++ resolved
@@ -484,14 +484,53 @@
     return 0;
 }
 
-<<<<<<< HEAD
 /**
- * Move side data from payload to internal struct, call muxer, and restore
- * original packet.
+ * Make timestamps non negative, move side data from payload to internal struct, call muxer, and restore
+ * sidedata.
+ *
+ * FIXME: this function should NEVER get undefined pts/dts beside when the
+ * AVFMT_NOTIMESTAMPS is set.
+ * Those additional safety checks should be dropped once the correct checks
+ * are set in the callers.
  */
-static inline int split_write_packet(AVFormatContext *s, AVPacket *pkt)
-{
-    int ret, did_split;
+static int write_packet(AVFormatContext *s, AVPacket *pkt)
+{
+    int ret, did_split, i;
+
+    if (s->avoid_negative_ts > 0) {
+        AVStream *st = s->streams[pkt->stream_index];
+        if (pkt->dts != AV_NOPTS_VALUE) {
+            if (!st->mux_ts_offset && pkt->dts < 0) {
+                for (i = 0; i < s->nb_streams; i++) {
+                    s->streams[i]->mux_ts_offset =
+                        av_rescale_q_rnd(-pkt->dts,
+                                            st->time_base,
+                                            s->streams[i]->time_base,
+                                            AV_ROUND_UP);
+                }
+            }
+            pkt->dts += st->mux_ts_offset;
+        }
+        if (pkt->pts != AV_NOPTS_VALUE)
+            pkt->pts += st->mux_ts_offset;
+    }
+
+    if (!(s->oformat->flags & (AVFMT_TS_NEGATIVE | AVFMT_NOTIMESTAMPS)) && 0) {
+        AVRational time_base = s->streams[pkt->stream_index]->time_base;
+        int64_t offset = 0;
+
+        if (!s->offset && pkt->dts != AV_NOPTS_VALUE && pkt->dts < 0) {
+            s->offset = -pkt->dts;
+            s->offset_timebase = time_base;
+        }
+        if (s->offset)
+            offset = av_rescale_q(s->offset, s->offset_timebase, time_base);
+
+        if (pkt->dts != AV_NOPTS_VALUE)
+            pkt->dts += offset;
+        if (pkt->pts != AV_NOPTS_VALUE)
+            pkt->pts += offset;
+    }
 
     did_split = av_packet_split_side_data(pkt);
     ret = s->oformat->write_packet(s, pkt);
@@ -500,34 +539,6 @@
     if (did_split)
         av_packet_merge_side_data(pkt);
     return ret;
-=======
-/*
- * FIXME: this function should NEVER get undefined pts/dts beside when the
- * AVFMT_NOTIMESTAMPS is set.
- * Those additional safety checks should be dropped once the correct checks
- * are set in the callers.
- */
-
-static int write_packet(AVFormatContext *s, AVPacket *pkt)
-{
-    if (!(s->oformat->flags & (AVFMT_TS_NEGATIVE | AVFMT_NOTIMESTAMPS))) {
-        AVRational time_base = s->streams[pkt->stream_index]->time_base;
-        int64_t offset = 0;
-
-        if (!s->offset && pkt->dts != AV_NOPTS_VALUE && pkt->dts < 0) {
-            s->offset = -pkt->dts;
-            s->offset_timebase = time_base;
-        }
-        if (s->offset)
-            offset = av_rescale_q(s->offset, s->offset_timebase, time_base);
-
-        if (pkt->dts != AV_NOPTS_VALUE)
-            pkt->dts += offset;
-        if (pkt->pts != AV_NOPTS_VALUE)
-            pkt->pts += offset;
-    }
-    return s->oformat->write_packet(s, pkt);
->>>>>>> c2cb01d4
 }
 
 int av_write_frame(AVFormatContext *s, AVPacket *pkt)
@@ -551,13 +562,9 @@
     if (ret < 0 && !(s->oformat->flags & AVFMT_NOTIMESTAMPS))
         return ret;
 
-<<<<<<< HEAD
-    ret = split_write_packet(s, pkt);
+    ret = write_packet(s, pkt);
     if (ret >= 0 && s->pb && s->pb->error < 0)
         ret = s->pb->error;
-=======
-    ret = write_packet(s, pkt);
->>>>>>> c2cb01d4
 
     if (ret >= 0)
         s->streams[pkt->stream_index]->nb_frames++;
@@ -712,23 +719,6 @@
             st->last_in_packet_buffer = NULL;
         av_freep(&pktl);
 
-        if (s->avoid_negative_ts > 0) {
-            if (out->dts != AV_NOPTS_VALUE) {
-                if (!st->mux_ts_offset && out->dts < 0) {
-                    for (i = 0; i < s->nb_streams; i++) {
-                        s->streams[i]->mux_ts_offset =
-                            av_rescale_q_rnd(-out->dts,
-                                             st->time_base,
-                                             s->streams[i]->time_base,
-                                             AV_ROUND_UP);
-                    }
-                }
-                out->dts += st->mux_ts_offset;
-            }
-            if (out->pts != AV_NOPTS_VALUE)
-                out->pts += st->mux_ts_offset;
-        }
-
         return 1;
     } else {
         av_init_packet(out);
@@ -785,11 +775,7 @@
         if (ret <= 0) //FIXME cleanup needed for ret<0 ?
             return ret;
 
-<<<<<<< HEAD
-        ret = split_write_packet(s, &opkt);
-=======
         ret = write_packet(s, &opkt);
->>>>>>> c2cb01d4
         if (ret >= 0)
             s->streams[opkt.stream_index]->nb_frames++;
 
@@ -815,11 +801,7 @@
         if (!ret)
             break;
 
-<<<<<<< HEAD
-        ret = split_write_packet(s, &pkt);
-=======
         ret = write_packet(s, &pkt);
->>>>>>> c2cb01d4
         if (ret >= 0)
             s->streams[pkt.stream_index]->nb_frames++;
 
