--- conflicted
+++ resolved
@@ -467,14 +467,6 @@
     return ret;
 }
 
-<<<<<<< HEAD
-/**
- * Add new side data to a stream. If a side data of this type already exists, it
- * is replaced.
- */
-uint8_t *ff_stream_new_side_data(AVStream *st, enum AVPacketSideDataType type,
-                                 int size);
-
 /**
  * Allocate extradata with additional AV_INPUT_BUFFER_PADDING_SIZE at end
  * which is always set to 0.
@@ -524,6 +516,4 @@
 int ffio_open2_wrapper(struct AVFormatContext *s, AVIOContext **pb, const char *url, int flags,
                        const AVIOInterruptCB *int_cb, AVDictionary **options);
 
-=======
->>>>>>> 7f4ec436
 #endif /* AVFORMAT_INTERNAL_H */