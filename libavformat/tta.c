--- conflicted
+++ resolved
@@ -114,11 +114,11 @@
         return framepos;
     framepos += 4 * c->totalframes + 4;
 
-    if (ff_alloc_extradata(st->codec, avio_tell(s->pb) - start_offset))
+    if (ff_alloc_extradata(st->codecpar, avio_tell(s->pb) - start_offset))
         return AVERROR(ENOMEM);
 
     avio_seek(s->pb, start_offset, SEEK_SET);
-    avio_read(s->pb, st->codec->extradata, st->codec->extradata_size);
+    avio_read(s->pb, st->codecpar->extradata, st->codecpar->extradata_size);
 
     ffio_init_checksum(s->pb, tta_check_crc, UINT32_MAX);
     for (i = 0; i < c->totalframes; i++) {
@@ -135,39 +135,17 @@
         return AVERROR_INVALIDDATA;
     }
 
-<<<<<<< HEAD
-    st->codec->codec_type = AVMEDIA_TYPE_AUDIO;
-    st->codec->codec_id = AV_CODEC_ID_TTA;
-    st->codec->channels = channels;
-    st->codec->sample_rate = samplerate;
-    st->codec->bits_per_coded_sample = bps;
-
-    if (s->pb->seekable) {
-        int64_t pos = avio_tell(s->pb);
-        ff_ape_parse_tag(s);
-        avio_seek(s->pb, pos, SEEK_SET);
-    }
-=======
     st->codecpar->codec_type = AVMEDIA_TYPE_AUDIO;
     st->codecpar->codec_id = AV_CODEC_ID_TTA;
     st->codecpar->channels = channels;
     st->codecpar->sample_rate = samplerate;
     st->codecpar->bits_per_coded_sample = bps;
 
-    st->codecpar->extradata_size = avio_tell(s->pb) - start_offset;
-    if (st->codecpar->extradata_size + AV_INPUT_BUFFER_PADDING_SIZE <= (unsigned)st->codecpar->extradata_size) {
-        //this check is redundant as avio_read should fail
-        av_log(s, AV_LOG_ERROR, "extradata_size too large\n");
-        return -1;
-    }
-    st->codecpar->extradata = av_mallocz(st->codecpar->extradata_size + AV_INPUT_BUFFER_PADDING_SIZE);
-    if (!st->codecpar->extradata) {
-        st->codecpar->extradata_size = 0;
-        return AVERROR(ENOMEM);
-    }
-    avio_seek(s->pb, start_offset, SEEK_SET);
-    avio_read(s->pb, st->codecpar->extradata, st->codecpar->extradata_size);
->>>>>>> 9200514a
+    if (s->pb->seekable) {
+        int64_t pos = avio_tell(s->pb);
+        ff_ape_parse_tag(s);
+        avio_seek(s->pb, pos, SEEK_SET);
+    }
 
     return 0;
 }
