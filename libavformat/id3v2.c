--- conflicted
+++ resolved
@@ -605,13 +605,8 @@
         goto fail;
     }
 
-<<<<<<< HEAD
-    apic->buf = av_buffer_alloc(taglen + FF_INPUT_BUFFER_PADDING_SIZE);
+    apic->buf = av_buffer_alloc(taglen + AV_INPUT_BUFFER_PADDING_SIZE);
     if (!apic->buf || !taglen || avio_read(pb, apic->buf->data, taglen) != taglen)
-=======
-    apic->buf = av_buffer_alloc(taglen + AV_INPUT_BUFFER_PADDING_SIZE);
-    if (!apic->buf || avio_read(pb, apic->buf->data, taglen) != taglen)
->>>>>>> 059a9348
         goto fail;
     memset(apic->buf->data + taglen, 0, AV_INPUT_BUFFER_PADDING_SIZE);
 
