--- conflicted
+++ resolved
@@ -1397,10 +1397,6 @@
                 st->codec->codec_id = container_ul->id;
             st->codec->channels = descriptor->channels;
             st->codec->bits_per_coded_sample = descriptor->bits_per_sample;
-<<<<<<< HEAD
-            if (descriptor->sample_rate.den > 0)
-            st->codec->sample_rate = descriptor->sample_rate.num / descriptor->sample_rate.den;
-=======
             if (descriptor->sample_rate.den > 0) {
                 st->codec->sample_rate = descriptor->sample_rate.num / descriptor->sample_rate.den;
                 avpriv_set_pts_info(st, 64, descriptor->sample_rate.den, descriptor->sample_rate.num);
@@ -1412,7 +1408,6 @@
                 avpriv_set_pts_info(st, 64, 1, 48000);
             }
 
->>>>>>> 9925f7df
             /* TODO: implement CODEC_ID_RAWAUDIO */
             if (st->codec->codec_id == CODEC_ID_PCM_S16LE) {
                 if (descriptor->bits_per_sample > 16 && descriptor->bits_per_sample <= 24)
