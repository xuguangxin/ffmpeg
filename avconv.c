--- conflicted
+++ resolved
@@ -109,23 +109,8 @@
 
 static const OptionDef options[];
 
-<<<<<<< HEAD
 #define MAX_STREAMS 1024    /* arbitrary sanity check value */
-static AVDictionary *ts_scale;
-
-static AVDictionary *codec_names;
-
-/* first item specifies output metadata, second is input */
-static MetadataMap (*meta_data_maps)[2] = NULL;
-static int nb_meta_data_maps;
-static int metadata_global_autocopy   = 1;
-static int metadata_streams_autocopy  = 1;
-static int metadata_chapters_autocopy = 1;
-
-static int chapters_input_file = INT_MAX;
-
-=======
->>>>>>> ae264bb2
+
 /* indexed by output file stream index */
 static int *streamid_map = NULL;
 static int nb_streamid_map = 0;
@@ -3504,11 +3489,7 @@
     return 0;
 }
 
-<<<<<<< HEAD
-static int read_ffserver_streams(AVFormatContext *s, const char *filename)
-=======
-static int read_avserver_streams(OptionsContext *o, AVFormatContext *s, const char *filename)
->>>>>>> ae264bb2
+static int read_ffserver_streams(OptionsContext *o, AVFormatContext *s, const char *filename)
 {
     int i, err;
     AVFormatContext *ic = NULL;
@@ -3564,15 +3545,9 @@
 
     if (!strcmp(file_oformat->name, "ffm") &&
         av_strstart(filename, "http:", NULL)) {
-<<<<<<< HEAD
         /* special case for files sent to ffserver: we get the stream
            parameters from ffserver */
-        int err = read_ffserver_streams(oc, filename);
-=======
-        /* special case for files sent to avserver: we get the stream
-           parameters from avserver */
-        int err = read_avserver_streams(o, oc, filename);
->>>>>>> ae264bb2
+        int err = read_ffserver_streams(o, oc, filename);
         if (err < 0) {
             print_error(filename, err);
             exit_program(1);
@@ -3695,14 +3670,8 @@
         }
     }
 
-<<<<<<< HEAD
-    oc->preload= (int)(mux_preload*AV_TIME_BASE);
-    oc->max_delay= (int)(mux_max_delay*AV_TIME_BASE);
-=======
     oc->preload   = (int)(o->mux_preload   * AV_TIME_BASE);
     oc->max_delay = (int)(o->mux_max_delay * AV_TIME_BASE);
-    oc->flags |= AVFMT_FLAG_NONBLOCK;
->>>>>>> ae264bb2
 
     /* copy chapters */
     if (o->chapters_input_file >= nb_input_files) {
