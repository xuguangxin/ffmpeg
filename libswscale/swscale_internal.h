--- conflicted
+++ resolved
@@ -473,21 +473,6 @@
     vector signed short  *vYCoeffsBank, *vCCoeffsBank;
 #endif
 
-<<<<<<< HEAD
-#if ARCH_BFIN
-    DECLARE_ALIGNED(4, uint32_t, oy);
-    DECLARE_ALIGNED(4, uint32_t, oc);
-    DECLARE_ALIGNED(4, uint32_t, zero);
-    DECLARE_ALIGNED(4, uint32_t, cy);
-    DECLARE_ALIGNED(4, uint32_t, crv);
-    DECLARE_ALIGNED(4, uint32_t, rmask);
-    DECLARE_ALIGNED(4, uint32_t, cbu);
-    DECLARE_ALIGNED(4, uint32_t, bmask);
-    DECLARE_ALIGNED(4, uint32_t, cgu);
-    DECLARE_ALIGNED(4, uint32_t, cgv);
-    DECLARE_ALIGNED(4, uint32_t, gmask);
-#endif
-
     int use_mmx_vfilter;
 
 /* pre defined color-spaces gamma */
@@ -500,8 +485,6 @@
     int16_t xyz2rgb_matrix[3][4];
     int16_t rgb2xyz_matrix[3][4];
 
-=======
->>>>>>> 880e2aa2
     /* function pointers for swscale() */
     yuv2planar1_fn yuv2plane1;
     yuv2planarX_fn yuv2planeX;
