--- conflicted
+++ resolved
@@ -36,23 +36,19 @@
 #include "swscale.h"
 #include "swscale_internal.h"
 
-DECLARE_ALIGNED(8, const uint8_t, dither_2x2_4)[][8]={
+DECLARE_ALIGNED(8, const uint8_t, ff_dither_2x2_4)[][8] = {
 {  1,   3,   1,   3,   1,   3,   1,   3, },
 {  2,   0,   2,   0,   2,   0,   2,   0, },
 {  1,   3,   1,   3,   1,   3,   1,   3, },
 };
 
-DECLARE_ALIGNED(8, const uint8_t, dither_2x2_8)[][8]={
+DECLARE_ALIGNED(8, const uint8_t, ff_dither_2x2_8)[][8] = {
 {  6,   2,   6,   2,   6,   2,   6,   2, },
 {  0,   4,   0,   4,   0,   4,   0,   4, },
 {  6,   2,   6,   2,   6,   2,   6,   2, },
 };
 
-<<<<<<< HEAD
-DECLARE_ALIGNED(8, const uint8_t, dither_4x4_16)[][8]={
-=======
-DECLARE_ALIGNED(8, const uint8_t, ff_dither_4x4_16)[4][8] = {
->>>>>>> aa2ba8c9
+DECLARE_ALIGNED(8, const uint8_t, ff_dither_4x4_16)[][8] = {
 {  8,   4,  11,   7,   8,   4,  11,   7, },
 {  2,  14,   1,  13,   2,  14,   1,  13, },
 { 10,   6,   9,   5,  10,   6,   9,   5, },
@@ -60,11 +56,7 @@
 {  8,   4,  11,   7,   8,   4,  11,   7, },
 };
 
-<<<<<<< HEAD
-DECLARE_ALIGNED(8, const uint8_t, dither_8x8_32)[][8]={
-=======
-DECLARE_ALIGNED(8, const uint8_t, ff_dither_8x8_32)[8][8] = {
->>>>>>> aa2ba8c9
+DECLARE_ALIGNED(8, const uint8_t, ff_dither_8x8_32)[][8] = {
 { 17,   9,  23,  15,  16,   8,  22,  14, },
 {  5,  29,   3,  27,   4,  28,   2,  26, },
 { 21,  13,  19,  11,  20,  12,  18,  10, },
@@ -76,11 +68,7 @@
 { 17,   9,  23,  15,  16,   8,  22,  14, },
 };
 
-<<<<<<< HEAD
-DECLARE_ALIGNED(8, const uint8_t, dither_8x8_73)[][8]={
-=======
-DECLARE_ALIGNED(8, const uint8_t, ff_dither_8x8_73)[8][8] = {
->>>>>>> aa2ba8c9
+DECLARE_ALIGNED(8, const uint8_t, ff_dither_8x8_73)[][8] = {
 {  0,  55,  14,  68,   3,  58,  17,  72, },
 { 37,  18,  50,  32,  40,  22,  54,  35, },
 {  9,  64,   5,  59,  13,  67,   8,  63, },
@@ -93,11 +81,7 @@
 };
 
 #if 1
-<<<<<<< HEAD
-DECLARE_ALIGNED(8, const uint8_t, dither_8x8_220)[][8]={
-=======
-DECLARE_ALIGNED(8, const uint8_t, ff_dither_8x8_220)[8][8] = {
->>>>>>> aa2ba8c9
+DECLARE_ALIGNED(8, const uint8_t, ff_dither_8x8_220)[][8] = {
 {117,  62, 158, 103, 113,  58, 155, 100, },
 { 34, 199,  21, 186,  31, 196,  17, 182, },
 {144,  89, 131,  76, 141,  86, 127,  72, },
@@ -110,11 +94,7 @@
 };
 #elif 1
 // tries to correct a gamma of 1.5
-<<<<<<< HEAD
-DECLARE_ALIGNED(8, const uint8_t, dither_8x8_220)[][8]={
-=======
-DECLARE_ALIGNED(8, const uint8_t, ff_dither_8x8_220)[8][8] = {
->>>>>>> aa2ba8c9
+DECLARE_ALIGNED(8, const uint8_t, ff_dither_8x8_220)[][8] = {
 {  0, 143,  18, 200,   2, 156,  25, 215, },
 { 78,  28, 125,  64,  89,  36, 138,  74, },
 { 10, 180,   3, 161,  16, 195,   8, 175, },
@@ -127,11 +107,7 @@
 };
 #elif 1
 // tries to correct a gamma of 2.0
-<<<<<<< HEAD
-DECLARE_ALIGNED(8, const uint8_t, dither_8x8_220)[][8]={
-=======
-DECLARE_ALIGNED(8, const uint8_t, ff_dither_8x8_220)[8][8] = {
->>>>>>> aa2ba8c9
+DECLARE_ALIGNED(8, const uint8_t, ff_dither_8x8_220)[][8] = {
 {  0, 124,   8, 193,   0, 140,  12, 213, },
 { 55,  14, 104,  42,  66,  19, 119,  52, },
 {  3, 168,   1, 145,   6, 187,   3, 162, },
@@ -144,11 +120,7 @@
 };
 #else
 // tries to correct a gamma of 2.5
-<<<<<<< HEAD
-DECLARE_ALIGNED(8, const uint8_t, dither_8x8_220)[][8]={
-=======
-DECLARE_ALIGNED(8, const uint8_t, ff_dither_8x8_220)[8][8] = {
->>>>>>> aa2ba8c9
+DECLARE_ALIGNED(8, const uint8_t, ff_dither_8x8_220)[][8] = {
 {  0, 107,   3, 187,   0, 125,   6, 212, },
 { 39,   7,  86,  28,  49,  11, 102,  36, },
 {  1, 158,   0, 131,   3, 180,   1, 151, },
@@ -1216,19 +1188,19 @@
         int dr1, dg1, db1, dr2, dg2, db2;
 
         if (target == AV_PIX_FMT_RGB565 || target == AV_PIX_FMT_BGR565) {
-            dr1 = dither_2x2_8[ y & 1     ][0];
-            dg1 = dither_2x2_4[ y & 1     ][0];
-            db1 = dither_2x2_8[(y & 1) ^ 1][0];
-            dr2 = dither_2x2_8[ y & 1     ][1];
-            dg2 = dither_2x2_4[ y & 1     ][1];
-            db2 = dither_2x2_8[(y & 1) ^ 1][1];
+            dr1 = ff_dither_2x2_8[ y & 1     ][0];
+            dg1 = ff_dither_2x2_4[ y & 1     ][0];
+            db1 = ff_dither_2x2_8[(y & 1) ^ 1][0];
+            dr2 = ff_dither_2x2_8[ y & 1     ][1];
+            dg2 = ff_dither_2x2_4[ y & 1     ][1];
+            db2 = ff_dither_2x2_8[(y & 1) ^ 1][1];
         } else if (target == AV_PIX_FMT_RGB555 || target == AV_PIX_FMT_BGR555) {
-            dr1 = dither_2x2_8[ y & 1     ][0];
-            dg1 = dither_2x2_8[ y & 1     ][1];
-            db1 = dither_2x2_8[(y & 1) ^ 1][0];
-            dr2 = dither_2x2_8[ y & 1     ][1];
-            dg2 = dither_2x2_8[ y & 1     ][0];
-            db2 = dither_2x2_8[(y & 1) ^ 1][1];
+            dr1 = ff_dither_2x2_8[ y & 1     ][0];
+            dg1 = ff_dither_2x2_8[ y & 1     ][1];
+            db1 = ff_dither_2x2_8[(y & 1) ^ 1][0];
+            dr2 = ff_dither_2x2_8[ y & 1     ][1];
+            dg2 = ff_dither_2x2_8[ y & 1     ][0];
+            db2 = ff_dither_2x2_8[(y & 1) ^ 1][1];
         } else {
             dr1 = ff_dither_4x4_16[ y & 3     ][0];
             dg1 = ff_dither_4x4_16[ y & 3     ][1];
