/*
 * copyright (c) 2003 Fabrice Bellard
 *
 * This file is part of FFmpeg.
 *
 * FFmpeg is free software; you can redistribute it and/or
 * modify it under the terms of the GNU Lesser General Public
 * License as published by the Free Software Foundation; either
 * version 2.1 of the License, or (at your option) any later version.
 *
 * FFmpeg is distributed in the hope that it will be useful,
 * but WITHOUT ANY WARRANTY; without even the implied warranty of
 * MERCHANTABILITY or FITNESS FOR A PARTICULAR PURPOSE.  See the GNU
 * Lesser General Public License for more details.
 *
 * You should have received a copy of the GNU Lesser General Public
 * License along with FFmpeg; if not, write to the Free Software
 * Foundation, Inc., 51 Franklin Street, Fifth Floor, Boston, MA 02110-1301 USA
 */

/**
 * @file
 * @ingroup lavu
 * Libavutil version macros
 */

#ifndef AVUTIL_VERSION_H
#define AVUTIL_VERSION_H

#include "macros.h"

/**
 * @addtogroup version_utils
 *
 * Useful to check and match library version in order to maintain
 * backward compatibility.
 *
 * The FFmpeg libraries follow a versioning sheme very similar to
 * Semantic Versioning (http://semver.org/)
 * The difference is that the component called PATCH is called MICRO in FFmpeg
 * and its value is reset to 100 instead of 0 to keep it above or equal to 100.
 * Also we do not increase MICRO for every bugfix or change in git master.
 *
 * Prior to FFmpeg 3.2 point releases did not change any lib version number to
 * avoid aliassing different git master checkouts.
 * Starting with FFmpeg 3.2, the released library versions will occupy
 * a separate MAJOR.MINOR that is not used on the master development branch.
 * That is if we branch a release of master 55.10.123 we will bump to 55.11.100
 * for the release and master will continue at 55.12.100 after it. Each new
 * point release will then bump the MICRO improving the usefulness of the lib
 * versions.
 *
 * @{
 */

#define AV_VERSION_INT(a, b, c) ((a)<<16 | (b)<<8 | (c))
#define AV_VERSION_DOT(a, b, c) a ##.## b ##.## c
#define AV_VERSION(a, b, c) AV_VERSION_DOT(a, b, c)

/**
 * Extract version components from the full ::AV_VERSION_INT int as returned
 * by functions like ::avformat_version() and ::avcodec_version()
 */
#define AV_VERSION_MAJOR(a) ((a) >> 16)
#define AV_VERSION_MINOR(a) (((a) & 0x00FF00) >> 8)
#define AV_VERSION_MICRO(a) ((a) & 0xFF)

/**
 * @}
 */

/**
 * @defgroup lavu_ver Version and Build diagnostics
 *
 * Macros and function useful to check at compiletime and at runtime
 * which version of libavutil is in use.
 *
 * @{
 */

<<<<<<< HEAD
#define LIBAVUTIL_VERSION_MAJOR  55
#define LIBAVUTIL_VERSION_MINOR  36
#define LIBAVUTIL_VERSION_MICRO 100
=======
#define LIBAVUTIL_VERSION_MAJOR 55
#define LIBAVUTIL_VERSION_MINOR 17
#define LIBAVUTIL_VERSION_MICRO  0
>>>>>>> f172e22d

#define LIBAVUTIL_VERSION_INT   AV_VERSION_INT(LIBAVUTIL_VERSION_MAJOR, \
                                               LIBAVUTIL_VERSION_MINOR, \
                                               LIBAVUTIL_VERSION_MICRO)
#define LIBAVUTIL_VERSION       AV_VERSION(LIBAVUTIL_VERSION_MAJOR,     \
                                           LIBAVUTIL_VERSION_MINOR,     \
                                           LIBAVUTIL_VERSION_MICRO)
#define LIBAVUTIL_BUILD         LIBAVUTIL_VERSION_INT

#define LIBAVUTIL_IDENT         "Lavu" AV_STRINGIFY(LIBAVUTIL_VERSION)

/**
 * @defgroup lavu_depr_guards Deprecation Guards
 * FF_API_* defines may be placed below to indicate public API that will be
 * dropped at a future version bump. The defines themselves are not part of
 * the public API and may change, break or disappear at any time.
 *
 * @note, when bumping the major version it is recommended to manually
 * disable each FF_API_* in its own commit instead of disabling them all
 * at once through the bump. This improves the git bisect-ability of the change.
 *
 * @{
 */

#ifndef FF_API_VDPAU
#define FF_API_VDPAU                    (LIBAVUTIL_VERSION_MAJOR < 56)
#endif
#ifndef FF_API_XVMC
#define FF_API_XVMC                     (LIBAVUTIL_VERSION_MAJOR < 56)
#endif
#ifndef FF_API_OPT_TYPE_METADATA
#define FF_API_OPT_TYPE_METADATA        (LIBAVUTIL_VERSION_MAJOR < 56)
#endif
#ifndef FF_API_DLOG
#define FF_API_DLOG                     (LIBAVUTIL_VERSION_MAJOR < 56)
#endif
#ifndef FF_API_VAAPI
#define FF_API_VAAPI                    (LIBAVUTIL_VERSION_MAJOR < 56)
#endif
#ifndef FF_API_FRAME_QP
#define FF_API_FRAME_QP                 (LIBAVUTIL_VERSION_MAJOR < 56)
#endif
#ifndef FF_API_PLUS1_MINUS1
#define FF_API_PLUS1_MINUS1             (LIBAVUTIL_VERSION_MAJOR < 56)
#endif
#ifndef FF_API_ERROR_FRAME
#define FF_API_ERROR_FRAME              (LIBAVUTIL_VERSION_MAJOR < 56)
#endif
#ifndef FF_API_CRC_BIG_TABLE
#define FF_API_CRC_BIG_TABLE            (LIBAVUTIL_VERSION_MAJOR < 56)
#endif
#ifndef FF_API_PKT_PTS
#define FF_API_PKT_PTS                  (LIBAVUTIL_VERSION_MAJOR < 56)
#endif


/**
 * @}
 * @}
 */

#endif /* AVUTIL_VERSION_H */<|MERGE_RESOLUTION|>--- conflicted
+++ resolved
@@ -78,15 +78,9 @@
  * @{
  */
 
-<<<<<<< HEAD
 #define LIBAVUTIL_VERSION_MAJOR  55
-#define LIBAVUTIL_VERSION_MINOR  36
+#define LIBAVUTIL_VERSION_MINOR  37
 #define LIBAVUTIL_VERSION_MICRO 100
-=======
-#define LIBAVUTIL_VERSION_MAJOR 55
-#define LIBAVUTIL_VERSION_MINOR 17
-#define LIBAVUTIL_VERSION_MICRO  0
->>>>>>> f172e22d
 
 #define LIBAVUTIL_VERSION_INT   AV_VERSION_INT(LIBAVUTIL_VERSION_MAJOR, \
                                                LIBAVUTIL_VERSION_MINOR, \
