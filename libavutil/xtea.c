/*
 * A 32-bit implementation of the XTEA algorithm
 * Copyright (c) 2012 Samuel Pitoiset
 *
 * loosely based on the implementation of David Wheeler and Roger Needham
 *
 * This file is part of FFmpeg.
 *
 * FFmpeg is free software; you can redistribute it and/or
 * modify it under the terms of the GNU Lesser General Public
 * License as published by the Free Software Foundation; either
 * version 2.1 of the License, or (at your option) any later version.
 *
 * FFmpeg is distributed in the hope that it will be useful,
 * but WITHOUT ANY WARRANTY; without even the implied warranty of
 * MERCHANTABILITY or FITNESS FOR A PARTICULAR PURPOSE.  See the GNU
 * Lesser General Public License for more details.
 *
 * You should have received a copy of the GNU Lesser General Public
 * License along with FFmpeg; if not, write to the Free Software
 * Foundation, Inc., 51 Franklin Street, Fifth Floor, Boston, MA 02110-1301 USA
 */

#include "libavutil/intreadwrite.h"

#include "avutil.h"
#include "common.h"
#include "xtea.h"

void av_xtea_init(AVXTEA *ctx, const uint8_t key[16])
{
    int i;

    for (i = 0; i < 4; i++)
        ctx->key[i] = AV_RB32(key + (i << 2));
}

static void xtea_crypt_ecb(AVXTEA *ctx, uint8_t *dst, const uint8_t *src,
                           int decrypt, uint8_t *iv)
{
    uint32_t v0, v1;
    uint32_t k0 = ctx->key[0];
    uint32_t k1 = ctx->key[1];
    uint32_t k2 = ctx->key[2];
    uint32_t k3 = ctx->key[3];

    v0 = AV_RB32(src);
    v1 = AV_RB32(src + 4);

    if (decrypt) {
#if CONFIG_SMALL
        int i;
        uint32_t delta = 0x9E3779B9, sum = delta * 32;

        for (i = 0; i < 32; i++) {
            v1 -= (((v0 << 4) ^ (v0 >> 5)) + v0) ^ (sum + ctx->key[(sum >> 11) & 3]);
            sum -= delta;
            v0 -= (((v1 << 4) ^ (v1 >> 5)) + v1) ^ (sum + ctx->key[sum & 3]);
        }
<<<<<<< HEAD
#else
#define DSTEP(SUM, K0, K1) \
            v1 -= (((v0 << 4) ^ (v0 >> 5)) + v0) ^ (SUM + K0); \
            v0 -= (((v1 << 4) ^ (v1 >> 5)) + v1) ^ (SUM - 0x9E3779B9 + K1)

        DSTEP(0xC6EF3720U, k2, k3);
        DSTEP(0x28B7BD67U, k3, k2);
        DSTEP(0x8A8043AEU, k0, k1);
        DSTEP(0xEC48C9F5U, k1, k0);
        DSTEP(0x4E11503CU, k2, k3);
        DSTEP(0xAFD9D683U, k2, k2);
        DSTEP(0x11A25CCAU, k3, k1);
        DSTEP(0x736AE311U, k0, k0);
        DSTEP(0xD5336958U, k1, k3);
        DSTEP(0x36FBEF9FU, k1, k2);
        DSTEP(0x98C475E6U, k2, k1);
        DSTEP(0xFA8CFC2DU, k3, k0);
        DSTEP(0x5C558274U, k0, k3);
        DSTEP(0xBE1E08BBU, k1, k2);
        DSTEP(0x1FE68F02U, k1, k1);
        DSTEP(0x81AF1549U, k2, k0);
        DSTEP(0xE3779B90U, k3, k3);
        DSTEP(0x454021D7U, k0, k2);
        DSTEP(0xA708A81EU, k1, k1);
        DSTEP(0x08D12E65U, k1, k0);
        DSTEP(0x6A99B4ACU, k2, k3);
        DSTEP(0xCC623AF3U, k3, k2);
        DSTEP(0x2E2AC13AU, k0, k1);
        DSTEP(0x8FF34781U, k0, k0);
        DSTEP(0xF1BBCDC8U, k1, k3);
        DSTEP(0x5384540FU, k2, k2);
        DSTEP(0xB54CDA56U, k3, k1);
        DSTEP(0x1715609DU, k0, k0);
        DSTEP(0x78DDE6E4U, k0, k3);
        DSTEP(0xDAA66D2BU, k1, k2);
        DSTEP(0x3C6EF372U, k2, k1);
        DSTEP(0x9E3779B9U, k3, k0);
#endif
        if (iv) {
            v0 ^= AV_RB32(iv  );
            v1 ^= AV_RB32(iv+4);
=======
        if (iv) {
            v0 ^= AV_RB32(iv);
            v1 ^= AV_RB32(iv + 4);
>>>>>>> 29abb04e
            memcpy(iv, src, 8);
        }
    } else {
#if CONFIG_SMALL
        int i;
        uint32_t sum = 0, delta = 0x9E3779B9;

        for (i = 0; i < 32; i++) {
            v0 += (((v1 << 4) ^ (v1 >> 5)) + v1) ^ (sum + ctx->key[sum & 3]);
            sum += delta;
            v1 += (((v0 << 4) ^ (v0 >> 5)) + v0) ^ (sum + ctx->key[(sum >> 11) & 3]);
        }
#else
#define ESTEP(SUM, K0, K1) \
            v0 += (((v1 << 4) ^ (v1 >> 5)) + v1) ^ (SUM + K0);\
            v1 += (((v0 << 4) ^ (v0 >> 5)) + v0) ^ (SUM + 0x9E3779B9 + K1)
        ESTEP(0x00000000U, k0, k3);
        ESTEP(0x9E3779B9U, k1, k2);
        ESTEP(0x3C6EF372U, k2, k1);
        ESTEP(0xDAA66D2BU, k3, k0);
        ESTEP(0x78DDE6E4U, k0, k0);
        ESTEP(0x1715609DU, k1, k3);
        ESTEP(0xB54CDA56U, k2, k2);
        ESTEP(0x5384540FU, k3, k1);
        ESTEP(0xF1BBCDC8U, k0, k0);
        ESTEP(0x8FF34781U, k1, k0);
        ESTEP(0x2E2AC13AU, k2, k3);
        ESTEP(0xCC623AF3U, k3, k2);
        ESTEP(0x6A99B4ACU, k0, k1);
        ESTEP(0x08D12E65U, k1, k1);
        ESTEP(0xA708A81EU, k2, k0);
        ESTEP(0x454021D7U, k3, k3);
        ESTEP(0xE3779B90U, k0, k2);
        ESTEP(0x81AF1549U, k1, k1);
        ESTEP(0x1FE68F02U, k2, k1);
        ESTEP(0xBE1E08BBU, k3, k0);
        ESTEP(0x5C558274U, k0, k3);
        ESTEP(0xFA8CFC2DU, k1, k2);
        ESTEP(0x98C475E6U, k2, k1);
        ESTEP(0x36FBEF9FU, k3, k1);
        ESTEP(0xD5336958U, k0, k0);
        ESTEP(0x736AE311U, k1, k3);
        ESTEP(0x11A25CCAU, k2, k2);
        ESTEP(0xAFD9D683U, k3, k2);
        ESTEP(0x4E11503CU, k0, k1);
        ESTEP(0xEC48C9F5U, k1, k0);
        ESTEP(0x8A8043AEU, k2, k3);
        ESTEP(0x28B7BD67U, k3, k2);
#endif
    }

    AV_WB32(dst, v0);
    AV_WB32(dst + 4, v1);
}

void av_xtea_crypt(AVXTEA *ctx, uint8_t *dst, const uint8_t *src, int count,
                   uint8_t *iv, int decrypt)
{
    int i;

    if (decrypt) {
        while (count--) {
            xtea_crypt_ecb(ctx, dst, src, decrypt, iv);

            src   += 8;
            dst   += 8;
        }
    } else {
        while (count--) {
            if (iv) {
                for (i = 0; i < 8; i++)
                    dst[i] = src[i] ^ iv[i];
                xtea_crypt_ecb(ctx, dst, dst, decrypt, NULL);
                memcpy(iv, dst, 8);
            } else {
                xtea_crypt_ecb(ctx, dst, src, decrypt, NULL);
            }
            src   += 8;
            dst   += 8;
        }
    }
}

#ifdef TEST
#include <stdio.h>
#undef printf

#define XTEA_NUM_TESTS 6

static const uint8_t xtea_test_key[XTEA_NUM_TESTS][16] = {
    { 0x00, 0x01, 0x02, 0x03, 0x04, 0x05, 0x06, 0x07,
      0x08, 0x09, 0x0a, 0x0b, 0x0c, 0x0d, 0x0e, 0x0f },
    { 0x00, 0x01, 0x02, 0x03, 0x04, 0x05, 0x06, 0x07,
      0x08, 0x09, 0x0a, 0x0b, 0x0c, 0x0d, 0x0e, 0x0f },
    { 0x00, 0x01, 0x02, 0x03, 0x04, 0x05, 0x06, 0x07,
      0x08, 0x09, 0x0a, 0x0b, 0x0c, 0x0d, 0x0e, 0x0f },
    { 0x00, 0x00, 0x00, 0x00, 0x00, 0x00, 0x00, 0x00,
      0x00, 0x00, 0x00, 0x00, 0x00, 0x00, 0x00, 0x00 },
    { 0x00, 0x00, 0x00, 0x00, 0x00, 0x00, 0x00, 0x00,
      0x00, 0x00, 0x00, 0x00, 0x00, 0x00, 0x00, 0x00 },
    { 0x00, 0x00, 0x00, 0x00, 0x00, 0x00, 0x00, 0x00,
      0x00, 0x00, 0x00, 0x00, 0x00, 0x00, 0x00, 0x00 }
};

static const uint8_t xtea_test_pt[XTEA_NUM_TESTS][8] = {
    { 0x41, 0x42, 0x43, 0x44, 0x45, 0x46, 0x47, 0x48 },
    { 0x41, 0x41, 0x41, 0x41, 0x41, 0x41, 0x41, 0x41 },
    { 0x5a, 0x5b, 0x6e, 0x27, 0x89, 0x48, 0xd7, 0x7f },
    { 0x41, 0x42, 0x43, 0x44, 0x45, 0x46, 0x47, 0x48 },
    { 0x41, 0x41, 0x41, 0x41, 0x41, 0x41, 0x41, 0x41 },
    { 0x70, 0xe1, 0x22, 0x5d, 0x6e, 0x4e, 0x76, 0x55 }
};

static const uint8_t xtea_test_ct[XTEA_NUM_TESTS][8] = {
    { 0x49, 0x7d, 0xf3, 0xd0, 0x72, 0x61, 0x2c, 0xb5 },
    { 0xe7, 0x8f, 0x2d, 0x13, 0x74, 0x43, 0x41, 0xd8 },
    { 0x41, 0x41, 0x41, 0x41, 0x41, 0x41, 0x41, 0x41 },
    { 0xa0, 0x39, 0x05, 0x89, 0xf8, 0xb8, 0xef, 0xa5 },
    { 0xed, 0x23, 0x37, 0x5a, 0x82, 0x1a, 0x8c, 0x2d },
    { 0x41, 0x41, 0x41, 0x41, 0x41, 0x41, 0x41, 0x41 }
};

#undef exit
static void test_xtea(AVXTEA *ctx, uint8_t *dst, const uint8_t *src,
                      const uint8_t *ref, int len, uint8_t *iv, int dir,
                      const char *test)
{
    av_xtea_crypt(ctx, dst, src, len, iv, dir);
    if (memcmp(dst, ref, 8*len)) {
        int i;
        printf("%s failed\ngot      ", test);
        for (i = 0; i < 8*len; i++)
            printf("%02x ", dst[i]);
        printf("\nexpected ");
        for (i = 0; i < 8*len; i++)
            printf("%02x ", ref[i]);
        printf("\n");
        exit(1);
    }
}

int main(void)
{
    AVXTEA ctx;
    uint8_t buf[8], iv[8];
    int i;
    const uint8_t src[32] = "HelloWorldHelloWorldHelloWorld";
<<<<<<< HEAD
    uint8_t  ct[32];
    uint8_t  pl[32];

#define CHECK(dst, src, ref, len, iv, dir, error) \
        av_xtea_crypt(&ctx, dst, src, len, iv, dir);\
        if (memcmp(dst, ref, 8*len)) {\
            printf(error);\
            return 1;\
        }
=======
    uint8_t ct[32];
    uint8_t pl[32];
>>>>>>> 29abb04e

    for (i = 0; i < XTEA_NUM_TESTS; i++) {
        av_xtea_init(&ctx, xtea_test_key[i]);

<<<<<<< HEAD
        CHECK(buf, xtea_test_pt[i], xtea_test_ct[i], 1, NULL, 0, "Test encryption failed.\n");
        CHECK(buf, xtea_test_ct[i], xtea_test_pt[i], 1, NULL, 1, "Test decryption failed.\n");
=======
        test_xtea(&ctx, buf, xtea_test_pt[i], xtea_test_ct[i], 1, NULL, 0, "encryption");
        test_xtea(&ctx, buf, xtea_test_ct[i], xtea_test_pt[i], 1, NULL, 1, "decryption");
>>>>>>> 29abb04e

        /* encrypt */
        memcpy(iv, "HALLO123", 8);
        av_xtea_crypt(&ctx, ct, src, 4, iv, 0);

        /* decrypt into pl */
        memcpy(iv, "HALLO123", 8);
<<<<<<< HEAD
        CHECK(pl, ct, src, 4, iv, 1, "Test IV decryption failed.\n");

        memcpy(iv, "HALLO123", 8);
        CHECK(ct, ct, src, 4, iv, 1, "Test IV inplace decryption failed.\n");
=======
        test_xtea(&ctx, pl, ct, src, 4, iv, 1, "CBC decryption");

        memcpy(iv, "HALLO123", 8);
        test_xtea(&ctx, ct, ct, src, 4, iv, 1, "CBC inplace decryption");
>>>>>>> 29abb04e
    }

    printf("Test encryption/decryption success.\n");

    return 0;
}

#endif<|MERGE_RESOLUTION|>--- conflicted
+++ resolved
@@ -57,7 +57,6 @@
             sum -= delta;
             v0 -= (((v1 << 4) ^ (v1 >> 5)) + v1) ^ (sum + ctx->key[sum & 3]);
         }
-<<<<<<< HEAD
 #else
 #define DSTEP(SUM, K0, K1) \
             v1 -= (((v0 << 4) ^ (v0 >> 5)) + v0) ^ (SUM + K0); \
@@ -97,13 +96,8 @@
         DSTEP(0x9E3779B9U, k3, k0);
 #endif
         if (iv) {
-            v0 ^= AV_RB32(iv  );
-            v1 ^= AV_RB32(iv+4);
-=======
-        if (iv) {
             v0 ^= AV_RB32(iv);
             v1 ^= AV_RB32(iv + 4);
->>>>>>> 29abb04e
             memcpy(iv, src, 8);
         }
     } else {
@@ -251,31 +245,14 @@
     uint8_t buf[8], iv[8];
     int i;
     const uint8_t src[32] = "HelloWorldHelloWorldHelloWorld";
-<<<<<<< HEAD
-    uint8_t  ct[32];
-    uint8_t  pl[32];
-
-#define CHECK(dst, src, ref, len, iv, dir, error) \
-        av_xtea_crypt(&ctx, dst, src, len, iv, dir);\
-        if (memcmp(dst, ref, 8*len)) {\
-            printf(error);\
-            return 1;\
-        }
-=======
     uint8_t ct[32];
     uint8_t pl[32];
->>>>>>> 29abb04e
 
     for (i = 0; i < XTEA_NUM_TESTS; i++) {
         av_xtea_init(&ctx, xtea_test_key[i]);
 
-<<<<<<< HEAD
-        CHECK(buf, xtea_test_pt[i], xtea_test_ct[i], 1, NULL, 0, "Test encryption failed.\n");
-        CHECK(buf, xtea_test_ct[i], xtea_test_pt[i], 1, NULL, 1, "Test decryption failed.\n");
-=======
         test_xtea(&ctx, buf, xtea_test_pt[i], xtea_test_ct[i], 1, NULL, 0, "encryption");
         test_xtea(&ctx, buf, xtea_test_ct[i], xtea_test_pt[i], 1, NULL, 1, "decryption");
->>>>>>> 29abb04e
 
         /* encrypt */
         memcpy(iv, "HALLO123", 8);
@@ -283,17 +260,10 @@
 
         /* decrypt into pl */
         memcpy(iv, "HALLO123", 8);
-<<<<<<< HEAD
-        CHECK(pl, ct, src, 4, iv, 1, "Test IV decryption failed.\n");
-
-        memcpy(iv, "HALLO123", 8);
-        CHECK(ct, ct, src, 4, iv, 1, "Test IV inplace decryption failed.\n");
-=======
         test_xtea(&ctx, pl, ct, src, 4, iv, 1, "CBC decryption");
 
         memcpy(iv, "HALLO123", 8);
         test_xtea(&ctx, ct, ct, src, 4, iv, 1, "CBC inplace decryption");
->>>>>>> 29abb04e
     }
 
     printf("Test encryption/decryption success.\n");
