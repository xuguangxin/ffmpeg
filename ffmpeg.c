/*
 * ffmpeg main
 * Copyright (c) 2000-2003 Fabrice Bellard
 *
 * This file is part of FFmpeg.
 *
 * FFmpeg is free software; you can redistribute it and/or
 * modify it under the terms of the GNU Lesser General Public
 * License as published by the Free Software Foundation; either
 * version 2.1 of the License, or (at your option) any later version.
 *
 * FFmpeg is distributed in the hope that it will be useful,
 * but WITHOUT ANY WARRANTY; without even the implied warranty of
 * MERCHANTABILITY or FITNESS FOR A PARTICULAR PURPOSE.  See the GNU
 * Lesser General Public License for more details.
 *
 * You should have received a copy of the GNU Lesser General Public
 * License along with FFmpeg; if not, write to the Free Software
 * Foundation, Inc., 51 Franklin Street, Fifth Floor, Boston, MA 02110-1301 USA
 */

#include "config.h"
#include <ctype.h>
#include <string.h>
#include <math.h>
#include <stdlib.h>
#include <errno.h>
#include <signal.h>
#include <limits.h>
#include <unistd.h>
#include "libavformat/avformat.h"
#include "libavdevice/avdevice.h"
#include "libswscale/swscale.h"
#include "libavutil/opt.h"
#include "libavcodec/audioconvert.h"
#include "libavutil/audioconvert.h"
#include "libavutil/parseutils.h"
#include "libavutil/samplefmt.h"
#include "libavutil/colorspace.h"
#include "libavutil/fifo.h"
#include "libavutil/intreadwrite.h"
#include "libavutil/dict.h"
#include "libavutil/mathematics.h"
#include "libavutil/pixdesc.h"
#include "libavutil/avstring.h"
#include "libavutil/libm.h"
#include "libavformat/os_support.h"
#include "libswresample/swresample.h"

#include "libavformat/ffm.h" // not public API

#if CONFIG_AVFILTER
# include "libavfilter/avcodec.h"
# include "libavfilter/avfilter.h"
# include "libavfilter/avfiltergraph.h"
# include "libavfilter/buffersink.h"
# include "libavfilter/vsrc_buffer.h"
#endif

#if HAVE_SYS_RESOURCE_H
#include <sys/types.h>
#include <sys/time.h>
#include <sys/resource.h>
#elif HAVE_GETPROCESSTIMES
#include <windows.h>
#endif
#if HAVE_GETPROCESSMEMORYINFO
#include <windows.h>
#include <psapi.h>
#endif

#if HAVE_SYS_SELECT_H
#include <sys/select.h>
#endif

#if HAVE_TERMIOS_H
#include <fcntl.h>
#include <sys/ioctl.h>
#include <sys/time.h>
#include <termios.h>
#elif HAVE_KBHIT
#include <conio.h>
#endif
#include <time.h>

#include "cmdutils.h"

#include "libavutil/avassert.h"

const char program_name[] = "ffmpeg";
const int program_birth_year = 2000;

/* select an input stream for an output stream */
typedef struct StreamMap {
    int disabled;           /** 1 is this mapping is disabled by a negative map */
    int file_index;
    int stream_index;
    int sync_file_index;
    int sync_stream_index;
} StreamMap;

typedef struct {
    int  file_idx,  stream_idx,  channel_idx; // input
    int ofile_idx, ostream_idx;               // output
} AudioChannelMap;

/**
 * select an input file for an output file
 */
typedef struct MetadataMap {
    int  file;      ///< file index
    char type;      ///< type of metadata to copy -- (g)lobal, (s)tream, (c)hapter or (p)rogram
    int  index;     ///< stream/chapter/program number
} MetadataMap;

static const OptionDef options[];

#define MAX_STREAMS 1024    /* arbitrary sanity check value */

static int frame_bits_per_raw_sample = 0;
static int video_discard = 0;
static int same_quant = 0;
static int do_deinterlace = 0;
static int intra_dc_precision = 8;
static int loop_input = 0;
static int loop_output = AVFMT_NOOUTPUTLOOP;
static int qp_hist = 0;
static int intra_only = 0;
static const char *video_codec_name    = NULL;
static const char *audio_codec_name    = NULL;
static const char *subtitle_codec_name = NULL;

static int file_overwrite = 0;
static int no_file_overwrite = 0;
static int do_benchmark = 0;
static int do_hex_dump = 0;
static int do_pkt_dump = 0;
static int do_psnr = 0;
static int do_pass = 0;
static const char *pass_logfilename_prefix;
static int video_sync_method= -1;
static int audio_sync_method= 0;
static float audio_drift_threshold= 0.1;
static int copy_ts= 0;
static int copy_tb= -1;
static int opt_shortest = 0;
static char *vstats_filename;
static FILE *vstats_file;

static int audio_volume = 256;

static int exit_on_error = 0;
static int using_stdin = 0;
static int run_as_daemon  = 0;
static volatile int received_nb_signals = 0;
static int64_t video_size = 0;
static int64_t audio_size = 0;
static int64_t extra_size = 0;
static int nb_frames_dup = 0;
static int nb_frames_drop = 0;
static int input_sync;

static float dts_delta_threshold = 10;

static int print_stats = 1;

static uint8_t *audio_buf;
static uint8_t *audio_out;
static unsigned int allocated_audio_out_size, allocated_audio_buf_size;

static uint8_t *input_tmp= NULL;

#define DEFAULT_PASS_LOGFILENAME_PREFIX "ffmpeg2pass"

typedef struct InputStream {
    int file_index;
    AVStream *st;
    int discard;             /* true if stream data should be discarded */
    int decoding_needed;     /* true if the packets must be decoded in 'raw_fifo' */
    AVCodec *dec;
    AVFrame *decoded_frame;
    AVFrame *filtered_frame;

    int64_t       start;     /* time when read started */
    int64_t       next_pts;  /* synthetic pts for cases where pkt.pts
                                is not defined */
    int64_t       pts;       /* current pts */
    double ts_scale;
    int is_start;            /* is 1 at the start and after a discontinuity */
    int showed_multi_packet_warning;
    AVDictionary *opts;
} InputStream;

typedef struct InputFile {
    AVFormatContext *ctx;
    int eof_reached;      /* true if eof reached */
    int ist_index;        /* index of first stream in input_streams */
    int buffer_size;      /* current total buffer size */
    int64_t ts_offset;
    int nb_streams;       /* number of stream that ffmpeg is aware of; may be different
                             from ctx.nb_streams if new streams appear during av_read_frame() */
    int rate_emu;
} InputFile;

typedef struct OutputStream {
    int file_index;          /* file index */
    int index;               /* stream index in the output file */
    int source_index;        /* InputStream index */
    AVStream *st;            /* stream in the output file */
    int encoding_needed;     /* true if encoding needed for this stream */
    int frame_number;
    /* input pts and corresponding output pts
       for A/V sync */
    //double sync_ipts;        /* dts from the AVPacket of the demuxer in second units */
    struct InputStream *sync_ist; /* input stream to sync against */
    int64_t sync_opts;       /* output frame counter, could be changed to some true timestamp */ //FIXME look at frame_number
    AVBitStreamFilterContext *bitstream_filters;
    AVCodec *enc;
    int64_t max_frames;

    /* video only */
    int video_resample;
    AVFrame resample_frame;              /* temporary frame for image resampling */
    struct SwsContext *img_resample_ctx; /* for image resampling */
    int resample_height;
    int resample_width;
    int resample_pix_fmt;
    AVRational frame_rate;
    int force_fps;
    int top_field_first;

    float frame_aspect_ratio;

    /* forced key frames */
    int64_t *forced_kf_pts;
    int forced_kf_count;
    int forced_kf_index;

    /* audio only */
    int audio_resample;
    int audio_channels_map[SWR_CH_MAX];  ///< list of the channels id to pick from the source stream
    int audio_channels_mapped;           ///< number of channels in audio_channels_map
    int resample_sample_fmt;
    int resample_channels;
    int resample_sample_rate;
    float rematrix_volume;
    AVFifoBuffer *fifo;     /* for compression: one audio fifo per codec */
    FILE *logfile;

    struct SwrContext *swr;

#if CONFIG_AVFILTER
    AVFilterContext *output_video_filter;
    AVFilterContext *input_video_filter;
    AVFilterBufferRef *picref;
    char *avfilter;
    AVFilterGraph *graph;
#endif

    int64_t sws_flags;
    AVDictionary *opts;
    int is_past_recording_time;
    int stream_copy;
    const char *attachment_filename;
    int copy_initial_nonkeyframes;
} OutputStream;


#if HAVE_TERMIOS_H

/* init terminal so that we can grab keys */
static struct termios oldtty;
#endif

typedef struct OutputFile {
    AVFormatContext *ctx;
    AVDictionary *opts;
    int ost_index;       /* index of the first stream in output_streams */
    int64_t recording_time; /* desired length of the resulting file in microseconds */
    int64_t start_time;     /* start time in microseconds */
    uint64_t limit_filesize;
} OutputFile;

static InputStream *input_streams = NULL;
static int         nb_input_streams = 0;
static InputFile   *input_files   = NULL;
static int         nb_input_files   = 0;

static OutputStream *output_streams = NULL;
static int        nb_output_streams = 0;
static OutputFile   *output_files   = NULL;
static int        nb_output_files   = 0;

typedef struct OptionsContext {
    /* input/output options */
    int64_t start_time;
    const char *format;

    SpecifierOpt *codec_names;
    int        nb_codec_names;
    SpecifierOpt *audio_channels;
    int        nb_audio_channels;
    SpecifierOpt *audio_sample_rate;
    int        nb_audio_sample_rate;
    SpecifierOpt *rematrix_volume;
    int        nb_rematrix_volume;
    SpecifierOpt *frame_rates;
    int        nb_frame_rates;
    SpecifierOpt *frame_sizes;
    int        nb_frame_sizes;
    SpecifierOpt *frame_pix_fmts;
    int        nb_frame_pix_fmts;

    /* input options */
    int64_t input_ts_offset;
    int rate_emu;

    SpecifierOpt *ts_scale;
    int        nb_ts_scale;
    SpecifierOpt *dump_attachment;
    int        nb_dump_attachment;

    /* output options */
    StreamMap *stream_maps;
    int     nb_stream_maps;
    AudioChannelMap *audio_channel_maps; ///< one info entry per -map_channel
    int           nb_audio_channel_maps; ///< number of (valid) -map_channel settings
    /* first item specifies output metadata, second is input */
    MetadataMap (*meta_data_maps)[2];
    int nb_meta_data_maps;
    int metadata_global_manual;
    int metadata_streams_manual;
    int metadata_chapters_manual;
    const char **attachments;
    int       nb_attachments;

    int chapters_input_file;

    int64_t recording_time;
    uint64_t limit_filesize;
    float mux_preload;
    float mux_max_delay;

    int video_disable;
    int audio_disable;
    int subtitle_disable;
    int data_disable;

    /* indexed by output file stream index */
    int   *streamid_map;
    int nb_streamid_map;

    SpecifierOpt *metadata;
    int        nb_metadata;
    SpecifierOpt *max_frames;
    int        nb_max_frames;
    SpecifierOpt *bitstream_filters;
    int        nb_bitstream_filters;
    SpecifierOpt *codec_tags;
    int        nb_codec_tags;
    SpecifierOpt *sample_fmts;
    int        nb_sample_fmts;
    SpecifierOpt *qscale;
    int        nb_qscale;
    SpecifierOpt *forced_key_frames;
    int        nb_forced_key_frames;
    SpecifierOpt *force_fps;
    int        nb_force_fps;
    SpecifierOpt *frame_aspect_ratios;
    int        nb_frame_aspect_ratios;
    SpecifierOpt *rc_overrides;
    int        nb_rc_overrides;
    SpecifierOpt *intra_matrices;
    int        nb_intra_matrices;
    SpecifierOpt *inter_matrices;
    int        nb_inter_matrices;
    SpecifierOpt *top_field_first;
    int        nb_top_field_first;
    SpecifierOpt *presets;
    int        nb_presets;
    SpecifierOpt *copy_initial_nonkeyframes;
    int        nb_copy_initial_nonkeyframes;
#if CONFIG_AVFILTER
    SpecifierOpt *filters;
    int        nb_filters;
#endif
} OptionsContext;

#define MATCH_PER_STREAM_OPT(name, type, outvar, fmtctx, st)\
{\
    int i, ret;\
    for (i = 0; i < o->nb_ ## name; i++) {\
        char *spec = o->name[i].specifier;\
        if ((ret = check_stream_specifier(fmtctx, st, spec)) > 0)\
            outvar = o->name[i].u.type;\
        else if (ret < 0)\
            exit_program(1);\
    }\
}

static void reset_options(OptionsContext *o, int is_input)
{
    const OptionDef *po = options;
    OptionsContext bak= *o;

    /* all OPT_SPEC and OPT_STRING can be freed in generic way */
    while (po->name) {
        void *dst = (uint8_t*)o + po->u.off;

        if (po->flags & OPT_SPEC) {
            SpecifierOpt **so = dst;
            int i, *count = (int*)(so + 1);
            for (i = 0; i < *count; i++) {
                av_freep(&(*so)[i].specifier);
                if (po->flags & OPT_STRING)
                    av_freep(&(*so)[i].u.str);
            }
            av_freep(so);
            *count = 0;
        } else if (po->flags & OPT_OFFSET && po->flags & OPT_STRING)
            av_freep(dst);
        po++;
    }

    av_freep(&o->stream_maps);
    av_freep(&o->audio_channel_maps);
    av_freep(&o->meta_data_maps);
    av_freep(&o->streamid_map);

    memset(o, 0, sizeof(*o));

    if(is_input) o->recording_time = bak.recording_time;
    else         o->recording_time = INT64_MAX;
    o->mux_max_delay  = 0.7;
    o->limit_filesize = UINT64_MAX;
    o->chapters_input_file = INT_MAX;

    uninit_opts();
    init_opts();
}

#if CONFIG_AVFILTER

static int configure_video_filters(InputStream *ist, OutputStream *ost)
{
    AVFilterContext *last_filter, *filter;
    /** filter graph containing all filters including input & output */
    AVCodecContext *codec = ost->st->codec;
    AVCodecContext *icodec = ist->st->codec;
    enum PixelFormat pix_fmts[] = { codec->pix_fmt, PIX_FMT_NONE };
    AVBufferSinkParams *buffersink_params = av_buffersink_params_alloc();
    AVRational sample_aspect_ratio;
    char args[255];
    int ret;

    ost->graph = avfilter_graph_alloc();

    if (ist->st->sample_aspect_ratio.num){
        sample_aspect_ratio = ist->st->sample_aspect_ratio;
    }else
        sample_aspect_ratio = ist->st->codec->sample_aspect_ratio;

    snprintf(args, 255, "%d:%d:%d:%d:%d:%d:%d", ist->st->codec->width,
             ist->st->codec->height, ist->st->codec->pix_fmt, 1, AV_TIME_BASE,
             sample_aspect_ratio.num, sample_aspect_ratio.den);

    ret = avfilter_graph_create_filter(&ost->input_video_filter, avfilter_get_by_name("buffer"),
                                       "src", args, NULL, ost->graph);
    if (ret < 0)
        return ret;
#if FF_API_OLD_VSINK_API
    ret = avfilter_graph_create_filter(&ost->output_video_filter, avfilter_get_by_name("buffersink"),
                                       "out", NULL, pix_fmts, ost->graph);
#else
    buffersink_params->pixel_fmts = pix_fmts;
    ret = avfilter_graph_create_filter(&ost->output_video_filter, avfilter_get_by_name("buffersink"),
                                       "out", NULL, buffersink_params, ost->graph);
#endif
    av_freep(&buffersink_params);
    if (ret < 0)
        return ret;
    last_filter = ost->input_video_filter;

    if (codec->width  != icodec->width || codec->height != icodec->height) {
        snprintf(args, 255, "%d:%d:flags=0x%X",
                 codec->width,
                 codec->height,
                 (unsigned)ost->sws_flags);
        if ((ret = avfilter_graph_create_filter(&filter, avfilter_get_by_name("scale"),
                                                NULL, args, NULL, ost->graph)) < 0)
            return ret;
        if ((ret = avfilter_link(last_filter, 0, filter, 0)) < 0)
            return ret;
        last_filter = filter;
    }

    snprintf(args, sizeof(args), "flags=0x%X", (unsigned)ost->sws_flags);
    ost->graph->scale_sws_opts = av_strdup(args);

    if (ost->avfilter) {
        AVFilterInOut *outputs = avfilter_inout_alloc();
        AVFilterInOut *inputs  = avfilter_inout_alloc();

        outputs->name    = av_strdup("in");
        outputs->filter_ctx = last_filter;
        outputs->pad_idx = 0;
        outputs->next    = NULL;

        inputs->name    = av_strdup("out");
        inputs->filter_ctx = ost->output_video_filter;
        inputs->pad_idx = 0;
        inputs->next    = NULL;

        if ((ret = avfilter_graph_parse(ost->graph, ost->avfilter, &inputs, &outputs, NULL)) < 0)
            return ret;
        av_freep(&ost->avfilter);
    } else {
        if ((ret = avfilter_link(last_filter, 0, ost->output_video_filter, 0)) < 0)
            return ret;
    }

    if ((ret = avfilter_graph_config(ost->graph, NULL)) < 0)
        return ret;

    codec->width  = ost->output_video_filter->inputs[0]->w;
    codec->height = ost->output_video_filter->inputs[0]->h;
    codec->sample_aspect_ratio = ost->st->sample_aspect_ratio =
        ost->frame_aspect_ratio ? // overridden by the -aspect cli option
        av_d2q(ost->frame_aspect_ratio*codec->height/codec->width, 255) :
        ost->output_video_filter->inputs[0]->sample_aspect_ratio;

    return 0;
}
#endif /* CONFIG_AVFILTER */

static void term_exit(void)
{
    av_log(NULL, AV_LOG_QUIET, "%s", "");
#if HAVE_TERMIOS_H
    if(!run_as_daemon)
        tcsetattr (0, TCSANOW, &oldtty);
#endif
}

static volatile int received_sigterm = 0;

static void sigterm_handler(int sig)
{
    received_sigterm = sig;
    received_nb_signals++;
    term_exit();
}

static void term_init(void)
{
#if HAVE_TERMIOS_H
    if(!run_as_daemon){
    struct termios tty;

    tcgetattr (0, &tty);
    oldtty = tty;
    atexit(term_exit);

    tty.c_iflag &= ~(IGNBRK|BRKINT|PARMRK|ISTRIP
                          |INLCR|IGNCR|ICRNL|IXON);
    tty.c_oflag |= OPOST;
    tty.c_lflag &= ~(ECHO|ECHONL|ICANON|IEXTEN);
    tty.c_cflag &= ~(CSIZE|PARENB);
    tty.c_cflag |= CS8;
    tty.c_cc[VMIN] = 1;
    tty.c_cc[VTIME] = 0;

    tcsetattr (0, TCSANOW, &tty);
    signal(SIGQUIT, sigterm_handler); /* Quit (POSIX).  */
    }
#endif
    avformat_network_deinit();

    signal(SIGINT , sigterm_handler); /* Interrupt (ANSI).  */
    signal(SIGTERM, sigterm_handler); /* Termination (ANSI).  */
#ifdef SIGXCPU
    signal(SIGXCPU, sigterm_handler);
#endif
}

/* read a key without blocking */
static int read_key(void)
{
    unsigned char ch;
#if HAVE_TERMIOS_H
    int n = 1;
    struct timeval tv;
    fd_set rfds;

    FD_ZERO(&rfds);
    FD_SET(0, &rfds);
    tv.tv_sec = 0;
    tv.tv_usec = 0;
    n = select(1, &rfds, NULL, NULL, &tv);
    if (n > 0) {
        n = read(0, &ch, 1);
        if (n == 1)
            return ch;

        return n;
    }
#elif HAVE_KBHIT
#    if HAVE_PEEKNAMEDPIPE
    static int is_pipe;
    static HANDLE input_handle;
    DWORD dw, nchars;
    if(!input_handle){
        input_handle = GetStdHandle(STD_INPUT_HANDLE);
        is_pipe = !GetConsoleMode(input_handle, &dw);
    }

    if (stdin->_cnt > 0) {
        read(0, &ch, 1);
        return ch;
    }
    if (is_pipe) {
        /* When running under a GUI, you will end here. */
        if (!PeekNamedPipe(input_handle, NULL, 0, NULL, &nchars, NULL))
            return -1;
        //Read it
        if(nchars != 0) {
            read(0, &ch, 1);
            return ch;
        }else{
            return -1;
        }
    }
#    endif
    if(kbhit())
        return(getch());
#endif
    return -1;
}

static int decode_interrupt_cb(void *ctx)
{
    return received_nb_signals > 1;
}

static const AVIOInterruptCB int_cb = { decode_interrupt_cb, NULL };

void av_noreturn exit_program(int ret)
{
    int i;

    /* close files */
    for(i=0;i<nb_output_files;i++) {
        AVFormatContext *s = output_files[i].ctx;
        if (!(s->oformat->flags & AVFMT_NOFILE) && s->pb)
            avio_close(s->pb);
        avformat_free_context(s);
        av_dict_free(&output_files[i].opts);
    }
    for(i=0;i<nb_input_files;i++) {
        av_close_input_file(input_files[i].ctx);
    }
    for (i = 0; i < nb_input_streams; i++) {
        av_freep(&input_streams[i].decoded_frame);
        av_freep(&input_streams[i].filtered_frame);
        av_dict_free(&input_streams[i].opts);
    }

    if (vstats_file)
        fclose(vstats_file);
    av_free(vstats_filename);

    av_freep(&input_streams);
    av_freep(&input_files);
    av_freep(&output_streams);
    av_freep(&output_files);

    uninit_opts();
    av_free(audio_buf);
    av_free(audio_out);
    allocated_audio_buf_size= allocated_audio_out_size= 0;

#if CONFIG_AVFILTER
    avfilter_uninit();
#endif
    avformat_network_deinit();

    av_freep(&input_tmp);

    if (received_sigterm) {
        av_log(NULL, AV_LOG_INFO, "Received signal %d: terminating.\n",
               (int) received_sigterm);
        exit (255);
    }

    exit(ret); /* not all OS-es handle main() return value */
}

static void assert_avoptions(AVDictionary *m)
{
    AVDictionaryEntry *t;
    if ((t = av_dict_get(m, "", NULL, AV_DICT_IGNORE_SUFFIX))) {
        av_log(NULL, AV_LOG_FATAL, "Option %s not found.\n", t->key);
        exit_program(1);
    }
}

static void assert_codec_experimental(AVCodecContext *c, int encoder)
{
    const char *codec_string = encoder ? "encoder" : "decoder";
    AVCodec *codec;
    if (c->codec->capabilities & CODEC_CAP_EXPERIMENTAL &&
        c->strict_std_compliance > FF_COMPLIANCE_EXPERIMENTAL) {
        av_log(NULL, AV_LOG_FATAL, "%s '%s' is experimental and might produce bad "
                "results.\nAdd '-strict experimental' if you want to use it.\n",
                codec_string, c->codec->name);
        codec = encoder ? avcodec_find_encoder(c->codec->id) : avcodec_find_decoder(c->codec->id);
        if (!(codec->capabilities & CODEC_CAP_EXPERIMENTAL))
            av_log(NULL, AV_LOG_FATAL, "Or use the non experimental %s '%s'.\n",
                   codec_string, codec->name);
        exit_program(1);
    }
}

static void choose_sample_fmt(AVStream *st, AVCodec *codec)
{
    if(codec && codec->sample_fmts){
        const enum AVSampleFormat *p= codec->sample_fmts;
        for(; *p!=-1; p++){
            if(*p == st->codec->sample_fmt)
                break;
        }
        if (*p == -1) {
            if((codec->capabilities & CODEC_CAP_LOSSLESS) && av_get_sample_fmt_name(st->codec->sample_fmt) > av_get_sample_fmt_name(codec->sample_fmts[0]))
                av_log(NULL, AV_LOG_ERROR, "Conversion will not be lossless.\n");
            if(av_get_sample_fmt_name(st->codec->sample_fmt))
            av_log(NULL, AV_LOG_WARNING,
                   "Incompatible sample format '%s' for codec '%s', auto-selecting format '%s'\n",
                   av_get_sample_fmt_name(st->codec->sample_fmt),
                   codec->name,
                   av_get_sample_fmt_name(codec->sample_fmts[0]));
            st->codec->sample_fmt = codec->sample_fmts[0];
        }
    }
}

static void choose_sample_rate(AVStream *st, AVCodec *codec)
{
    if(codec && codec->supported_samplerates){
        const int *p= codec->supported_samplerates;
        int best=0;
        int best_dist=INT_MAX;
        for(; *p; p++){
            int dist= abs(st->codec->sample_rate - *p);
            if(dist < best_dist){
                best_dist= dist;
                best= *p;
            }
        }
        if(best_dist){
            av_log(st->codec, AV_LOG_WARNING, "Requested sampling rate unsupported using closest supported (%d)\n", best);
        }
        st->codec->sample_rate= best;
    }
}

static void choose_pixel_fmt(AVStream *st, AVCodec *codec)
{
    if(codec && codec->pix_fmts){
        const enum PixelFormat *p= codec->pix_fmts;
        int has_alpha= av_pix_fmt_descriptors[st->codec->pix_fmt].nb_components % 2 == 0;
        enum PixelFormat best= PIX_FMT_NONE;
        if(st->codec->strict_std_compliance <= FF_COMPLIANCE_UNOFFICIAL){
            if(st->codec->codec_id==CODEC_ID_MJPEG){
                p= (const enum PixelFormat[]){PIX_FMT_YUVJ420P, PIX_FMT_YUVJ422P, PIX_FMT_YUV420P, PIX_FMT_YUV422P, PIX_FMT_NONE};
            }else if(st->codec->codec_id==CODEC_ID_LJPEG){
                p= (const enum PixelFormat[]){PIX_FMT_YUVJ420P, PIX_FMT_YUVJ422P, PIX_FMT_YUVJ444P, PIX_FMT_YUV420P, PIX_FMT_YUV422P, PIX_FMT_YUV444P, PIX_FMT_BGRA, PIX_FMT_NONE};
            }
        }
        for (; *p != PIX_FMT_NONE; p++) {
            best= avcodec_find_best_pix_fmt2(best, *p, st->codec->pix_fmt, has_alpha, NULL);
            if(*p == st->codec->pix_fmt)
                break;
        }
        if (*p == PIX_FMT_NONE) {
            if(st->codec->pix_fmt != PIX_FMT_NONE)
                av_log(NULL, AV_LOG_WARNING,
                        "Incompatible pixel format '%s' for codec '%s', auto-selecting format '%s'\n",
                        av_pix_fmt_descriptors[st->codec->pix_fmt].name,
                        codec->name,
                        av_pix_fmt_descriptors[best].name);
            st->codec->pix_fmt = best;
        }
    }
}

static double get_sync_ipts(const OutputStream *ost)
{
    const InputStream *ist = ost->sync_ist;
    OutputFile *of = &output_files[ost->file_index];
    return (double)(ist->pts - of->start_time)/AV_TIME_BASE;
}

static void write_frame(AVFormatContext *s, AVPacket *pkt, AVCodecContext *avctx, AVBitStreamFilterContext *bsfc)
{
    int ret;

    while(bsfc){
        AVPacket new_pkt= *pkt;
        int a= av_bitstream_filter_filter(bsfc, avctx, NULL,
                                          &new_pkt.data, &new_pkt.size,
                                          pkt->data, pkt->size,
                                          pkt->flags & AV_PKT_FLAG_KEY);
        if(a>0){
            av_free_packet(pkt);
            new_pkt.destruct= av_destruct_packet;
        } else if(a<0){
            av_log(NULL, AV_LOG_ERROR, "%s failed for stream %d, codec %s",
                   bsfc->filter->name, pkt->stream_index,
                   avctx->codec ? avctx->codec->name : "copy");
            print_error("", a);
            if (exit_on_error)
                exit_program(1);
        }
        *pkt= new_pkt;

        bsfc= bsfc->next;
    }

    ret= av_interleaved_write_frame(s, pkt);
    if(ret < 0){
        print_error("av_interleaved_write_frame()", ret);
        exit_program(1);
    }
}

static void generate_silence(uint8_t* buf, enum AVSampleFormat sample_fmt, size_t size)
{
    int fill_char = 0x00;
    if (sample_fmt == AV_SAMPLE_FMT_U8)
        fill_char = 0x80;
    memset(buf, fill_char, size);
}

static void do_audio_out(AVFormatContext *s, OutputStream *ost,
                         InputStream *ist, AVFrame *decoded_frame)
{
    uint8_t *buftmp;
    int64_t audio_out_size, audio_buf_size;

    int size_out, frame_bytes, ret, resample_changed;
    AVCodecContext *enc= ost->st->codec;
    AVCodecContext *dec= ist->st->codec;
    int osize = av_get_bytes_per_sample(enc->sample_fmt);
    int isize = av_get_bytes_per_sample(dec->sample_fmt);
    const int coded_bps = av_get_bits_per_sample(enc->codec->id);
    uint8_t *buf = decoded_frame->data[0];
    int size     = decoded_frame->nb_samples * dec->channels * isize;
    int64_t allocated_for_size = size;

need_realloc:
    audio_buf_size= (allocated_for_size + isize*dec->channels - 1) / (isize*dec->channels);
    audio_buf_size= (audio_buf_size*enc->sample_rate + dec->sample_rate) / dec->sample_rate;
    audio_buf_size= audio_buf_size*2 + 10000; //safety factors for the deprecated resampling API
    audio_buf_size= FFMAX(audio_buf_size, enc->frame_size);
    audio_buf_size*= osize*enc->channels;

    audio_out_size= FFMAX(audio_buf_size, enc->frame_size * osize * enc->channels);
    if(coded_bps > 8*osize)
        audio_out_size= audio_out_size * coded_bps / (8*osize);
    audio_out_size += FF_MIN_BUFFER_SIZE;

    if(audio_out_size > INT_MAX || audio_buf_size > INT_MAX){
        av_log(NULL, AV_LOG_FATAL, "Buffer sizes too large\n");
        exit_program(1);
    }

    av_fast_malloc(&audio_buf, &allocated_audio_buf_size, audio_buf_size);
    av_fast_malloc(&audio_out, &allocated_audio_out_size, audio_out_size);
    if (!audio_buf || !audio_out){
        av_log(NULL, AV_LOG_FATAL, "Out of memory in do_audio_out\n");
        exit_program(1);
    }

    if (enc->channels != dec->channels
     || enc->sample_fmt != dec->sample_fmt
     || enc->sample_rate!= dec->sample_rate
    )
        ost->audio_resample = 1;

    resample_changed = ost->resample_sample_fmt  != dec->sample_fmt ||
                       ost->resample_channels    != dec->channels   ||
                       ost->resample_sample_rate != dec->sample_rate;

    if ((ost->audio_resample && !ost->swr) || resample_changed || ost->audio_channels_mapped) {
        if (resample_changed) {
            av_log(NULL, AV_LOG_INFO, "Input stream #%d:%d frame changed from rate:%d fmt:%s ch:%d to rate:%d fmt:%s ch:%d\n",
                   ist->file_index, ist->st->index,
                   ost->resample_sample_rate, av_get_sample_fmt_name(ost->resample_sample_fmt), ost->resample_channels,
                   dec->sample_rate, av_get_sample_fmt_name(dec->sample_fmt), dec->channels);
            ost->resample_sample_fmt  = dec->sample_fmt;
            ost->resample_channels    = dec->channels;
            ost->resample_sample_rate = dec->sample_rate;
            swr_free(&ost->swr);
        }
        /* if audio_sync_method is >1 the resampler is needed for audio drift compensation */
        if (audio_sync_method <= 1 && !ost->audio_channels_mapped &&
            ost->resample_sample_fmt  == enc->sample_fmt &&
            ost->resample_channels    == enc->channels   &&
            ost->resample_sample_rate == enc->sample_rate) {
            //ost->swr = NULL;
            ost->audio_resample = 0;
        } else {
            ost->swr = swr_alloc_set_opts(ost->swr,
                                          enc->channel_layout, enc->sample_fmt, enc->sample_rate,
                                          dec->channel_layout, dec->sample_fmt, dec->sample_rate,
                                          0, NULL);
            if (ost->audio_channels_mapped)
                swr_set_channel_mapping(ost->swr, ost->audio_channels_map);
            av_opt_set_double(ost->swr, "rmvol", ost->rematrix_volume, 0);
            if (ost->audio_channels_mapped) {
                av_opt_set_int(ost->swr, "icl", av_get_default_channel_layout(ost->audio_channels_mapped), 0);
                av_opt_set_int(ost->swr, "uch", ost->audio_channels_mapped, 0);
            }
            av_opt_set_int(ost->swr, "ich", dec->channels, 0);
            av_opt_set_int(ost->swr, "och", enc->channels, 0);
            if(audio_sync_method>1) av_opt_set_int(ost->swr, "flags", SWR_FLAG_RESAMPLE, 0);
            if(ost->swr && swr_init(ost->swr) < 0){
                av_log(NULL, AV_LOG_FATAL, "swr_init() failed\n");
                swr_free(&ost->swr);
            }

            if (!ost->swr) {
                av_log(NULL, AV_LOG_FATAL, "Can not resample %d channels @ %d Hz to %d channels @ %d Hz\n",
                        dec->channels, dec->sample_rate,
                        enc->channels, enc->sample_rate);
                exit_program(1);
            }
        }
    }

    av_assert0(ost->audio_resample || dec->sample_fmt==enc->sample_fmt);

    if(audio_sync_method){
        double delta = get_sync_ipts(ost) * enc->sample_rate - ost->sync_opts
                - av_fifo_size(ost->fifo)/(enc->channels * osize);
        int idelta = delta * dec->sample_rate / enc->sample_rate;
        int byte_delta = idelta * isize * dec->channels;

        //FIXME resample delay
        if(fabs(delta) > 50){
            if(ist->is_start || fabs(delta) > audio_drift_threshold*enc->sample_rate){
                if(byte_delta < 0){
                    byte_delta= FFMAX(byte_delta, -size);
                    size += byte_delta;
                    buf  -= byte_delta;
                    av_log(NULL, AV_LOG_VERBOSE, "discarding %d audio samples\n",
                           -byte_delta / (isize * dec->channels));
                    if(!size)
                        return;
                    ist->is_start=0;
                }else{
                    input_tmp= av_realloc(input_tmp, byte_delta + size);

                    if(byte_delta > allocated_for_size - size){
                        allocated_for_size= byte_delta + (int64_t)size;
                        goto need_realloc;
                    }
                    ist->is_start=0;

                    generate_silence(input_tmp, dec->sample_fmt, byte_delta);
                    memcpy(input_tmp + byte_delta, buf, size);
                    buf= input_tmp;
                    size += byte_delta;
                    av_log(NULL, AV_LOG_VERBOSE, "adding %d audio samples of silence\n", idelta);
                }
            }else if(audio_sync_method>1){
                int comp= av_clip(delta, -audio_sync_method, audio_sync_method);
                av_assert0(ost->audio_resample);
                av_log(NULL, AV_LOG_VERBOSE, "compensating audio timestamp drift:%f compensation:%d in:%d\n",
                       delta, comp, enc->sample_rate);
//                fprintf(stderr, "drift:%f len:%d opts:%"PRId64" ipts:%"PRId64" fifo:%d\n", delta, -1, ost->sync_opts, (int64_t)(get_sync_ipts(ost) * enc->sample_rate), av_fifo_size(ost->fifo)/(ost->st->codec->channels * 2));
                swr_compensate(ost->swr, comp, enc->sample_rate);
            }
        }
    }else
        ost->sync_opts= lrintf(get_sync_ipts(ost) * enc->sample_rate)
                        - av_fifo_size(ost->fifo)/(enc->channels * osize); //FIXME wrong

    if (ost->audio_resample) {
        buftmp = audio_buf;
        size_out = swr_convert(ost->swr, (      uint8_t*[]){buftmp}, audio_buf_size / (enc->channels * osize),
                                         (const uint8_t*[]){buf   }, size / (dec->channels * isize));
        size_out = size_out * enc->channels * osize;
    } else {
        buftmp = buf;
        size_out = size;
    }

    av_assert0(ost->audio_resample || dec->sample_fmt==enc->sample_fmt);

    /* now encode as many frames as possible */
    if (enc->frame_size > 1) {
        /* output resampled raw samples */
        if (av_fifo_realloc2(ost->fifo, av_fifo_size(ost->fifo) + size_out) < 0) {
            av_log(NULL, AV_LOG_FATAL, "av_fifo_realloc2() failed\n");
            exit_program(1);
        }
        av_fifo_generic_write(ost->fifo, buftmp, size_out, NULL);

        frame_bytes = enc->frame_size * osize * enc->channels;

        while (av_fifo_size(ost->fifo) >= frame_bytes) {
            AVPacket pkt;
            av_init_packet(&pkt);

            av_fifo_generic_read(ost->fifo, audio_buf, frame_bytes, NULL);

            //FIXME pass ost->sync_opts as AVFrame.pts in avcodec_encode_audio()

            ret = avcodec_encode_audio(enc, audio_out, audio_out_size,
                                       (short *)audio_buf);
            if (ret < 0) {
                av_log(NULL, AV_LOG_FATAL, "Audio encoding failed\n");
                exit_program(1);
            }
            audio_size += ret;
            pkt.stream_index= ost->index;
            pkt.data= audio_out;
            pkt.size= ret;
            if(enc->coded_frame && enc->coded_frame->pts != AV_NOPTS_VALUE)
                pkt.pts= av_rescale_q(enc->coded_frame->pts, enc->time_base, ost->st->time_base);
            pkt.flags |= AV_PKT_FLAG_KEY;
            write_frame(s, &pkt, enc, ost->bitstream_filters);

            ost->sync_opts += enc->frame_size;
        }
    } else {
        AVPacket pkt;
        av_init_packet(&pkt);

        ost->sync_opts += size_out / (osize * enc->channels);

        /* output a pcm frame */
        /* determine the size of the coded buffer */
        size_out /= osize;
        if (coded_bps)
            size_out = size_out*coded_bps/8;

        if(size_out > audio_out_size){
            av_log(NULL, AV_LOG_FATAL, "Internal error, buffer size too small\n");
            exit_program(1);
        }

        //FIXME pass ost->sync_opts as AVFrame.pts in avcodec_encode_audio()
        ret = avcodec_encode_audio(enc, audio_out, size_out,
                                   (short *)buftmp);
        if (ret < 0) {
            av_log(NULL, AV_LOG_FATAL, "Audio encoding failed\n");
            exit_program(1);
        }
        audio_size += ret;
        pkt.stream_index= ost->index;
        pkt.data= audio_out;
        pkt.size= ret;
        if(enc->coded_frame && enc->coded_frame->pts != AV_NOPTS_VALUE)
            pkt.pts= av_rescale_q(enc->coded_frame->pts, enc->time_base, ost->st->time_base);
        pkt.flags |= AV_PKT_FLAG_KEY;
        write_frame(s, &pkt, enc, ost->bitstream_filters);
    }
}

static void pre_process_video_frame(InputStream *ist, AVPicture *picture, void **bufp)
{
    AVCodecContext *dec;
    AVPicture *picture2;
    AVPicture picture_tmp;
    uint8_t *buf = 0;

    dec = ist->st->codec;

    /* deinterlace : must be done before any resize */
    if (do_deinterlace) {
        int size;

        /* create temporary picture */
        size = avpicture_get_size(dec->pix_fmt, dec->width, dec->height);
        buf = av_malloc(size);
        if (!buf)
            return;

        picture2 = &picture_tmp;
        avpicture_fill(picture2, buf, dec->pix_fmt, dec->width, dec->height);

        if(avpicture_deinterlace(picture2, picture,
                                 dec->pix_fmt, dec->width, dec->height) < 0) {
            /* if error, do not deinterlace */
            av_log(NULL, AV_LOG_WARNING, "Deinterlacing failed\n");
            av_free(buf);
            buf = NULL;
            picture2 = picture;
        }
    } else {
        picture2 = picture;
    }

    if (picture != picture2)
        *picture = *picture2;
    *bufp = buf;
}

static void do_subtitle_out(AVFormatContext *s,
                            OutputStream *ost,
                            InputStream *ist,
                            AVSubtitle *sub,
                            int64_t pts)
{
    static uint8_t *subtitle_out = NULL;
    int subtitle_out_max_size = 1024 * 1024;
    int subtitle_out_size, nb, i;
    AVCodecContext *enc;
    AVPacket pkt;

    if (pts == AV_NOPTS_VALUE) {
        av_log(NULL, AV_LOG_ERROR, "Subtitle packets must have a pts\n");
        if (exit_on_error)
            exit_program(1);
        return;
    }

    enc = ost->st->codec;

    if (!subtitle_out) {
        subtitle_out = av_malloc(subtitle_out_max_size);
    }

    /* Note: DVB subtitle need one packet to draw them and one other
       packet to clear them */
    /* XXX: signal it in the codec context ? */
    if (enc->codec_id == CODEC_ID_DVB_SUBTITLE)
        nb = 2;
    else
        nb = 1;

    for(i = 0; i < nb; i++) {
        sub->pts = av_rescale_q(pts, ist->st->time_base, AV_TIME_BASE_Q);
        // start_display_time is required to be 0
        sub->pts              += av_rescale_q(sub->start_display_time, (AVRational){1, 1000}, AV_TIME_BASE_Q);
        sub->end_display_time -= sub->start_display_time;
        sub->start_display_time = 0;
        subtitle_out_size = avcodec_encode_subtitle(enc, subtitle_out,
                                                    subtitle_out_max_size, sub);
        if (subtitle_out_size < 0) {
            av_log(NULL, AV_LOG_FATAL, "Subtitle encoding failed\n");
            exit_program(1);
        }

        av_init_packet(&pkt);
        pkt.stream_index = ost->index;
        pkt.data = subtitle_out;
        pkt.size = subtitle_out_size;
        pkt.pts = av_rescale_q(sub->pts, AV_TIME_BASE_Q, ost->st->time_base);
        if (enc->codec_id == CODEC_ID_DVB_SUBTITLE) {
            /* XXX: the pts correction is handled here. Maybe handling
               it in the codec would be better */
            if (i == 0)
                pkt.pts += 90 * sub->start_display_time;
            else
                pkt.pts += 90 * sub->end_display_time;
        }
        write_frame(s, &pkt, ost->st->codec, ost->bitstream_filters);
    }
}

static int bit_buffer_size= 1024*256;
static uint8_t *bit_buffer= NULL;

static void do_video_resample(OutputStream *ost,
                              InputStream *ist,
                              AVFrame *in_picture,
                              AVFrame **out_picture)
{
#if CONFIG_AVFILTER
    *out_picture = in_picture;
#else
    AVCodecContext *dec = ist->st->codec;
    AVCodecContext *enc = ost->st->codec;
    int resample_changed = ost->resample_width   != dec->width  ||
                           ost->resample_height  != dec->height ||
                           ost->resample_pix_fmt != dec->pix_fmt;

    *out_picture = in_picture;
    if (resample_changed) {
        av_log(NULL, AV_LOG_INFO,
               "Input stream #%d:%d frame changed from size:%dx%d fmt:%s to size:%dx%d fmt:%s\n",
               ist->file_index, ist->st->index,
               ost->resample_width, ost->resample_height, av_get_pix_fmt_name(ost->resample_pix_fmt),
               dec->width         , dec->height         , av_get_pix_fmt_name(dec->pix_fmt));
        ost->resample_width   = dec->width;
        ost->resample_height  = dec->height;
        ost->resample_pix_fmt = dec->pix_fmt;
    }

    ost->video_resample = dec->width   != enc->width  ||
                          dec->height  != enc->height ||
                          dec->pix_fmt != enc->pix_fmt;

    if (ost->video_resample) {
        *out_picture = &ost->resample_frame;
        if (!ost->img_resample_ctx || resample_changed) {
            /* initialize the destination picture */
            if (!ost->resample_frame.data[0]) {
                avcodec_get_frame_defaults(&ost->resample_frame);
                if (avpicture_alloc((AVPicture *)&ost->resample_frame, enc->pix_fmt,
                                    enc->width, enc->height)) {
                    av_log(NULL, AV_LOG_FATAL, "Cannot allocate temp picture, check pix fmt\n");
                    exit_program(1);
                }
            }
            /* initialize a new scaler context */
            sws_freeContext(ost->img_resample_ctx);
            ost->img_resample_ctx = sws_getContext(dec->width, dec->height, dec->pix_fmt,
                                                   enc->width, enc->height, enc->pix_fmt,
                                                   ost->sws_flags, NULL, NULL, NULL);
            if (ost->img_resample_ctx == NULL) {
                av_log(NULL, AV_LOG_FATAL, "Cannot get resampling context\n");
                exit_program(1);
            }
        }
        sws_scale(ost->img_resample_ctx, in_picture->data, in_picture->linesize,
              0, ost->resample_height, (*out_picture)->data, (*out_picture)->linesize);
    }
#endif
}


static void do_video_out(AVFormatContext *s,
                         OutputStream *ost,
                         InputStream *ist,
                         AVFrame *in_picture,
                         int *frame_size, float quality)
{
    int nb_frames, i, ret, format_video_sync;
    AVFrame *final_picture;
    AVCodecContext *enc;
    double sync_ipts;
    double duration = 0;

    enc = ost->st->codec;

    if (ist->st->start_time != AV_NOPTS_VALUE && ist->st->first_dts != AV_NOPTS_VALUE) {
        duration = FFMAX(av_q2d(ist->st->time_base), av_q2d(ist->st->codec->time_base));
        if(ist->st->avg_frame_rate.num)
            duration= FFMAX(duration, 1/av_q2d(ist->st->avg_frame_rate));

        duration /= av_q2d(enc->time_base);
    }

    sync_ipts = get_sync_ipts(ost) / av_q2d(enc->time_base);

    /* by default, we output a single frame */
    nb_frames = 1;

    *frame_size = 0;

    format_video_sync = video_sync_method;
    if (format_video_sync < 0)
        format_video_sync = (s->oformat->flags & AVFMT_VARIABLE_FPS) ? ((s->oformat->flags & AVFMT_NOTIMESTAMPS) ? 0 : 2) : 1;

    if (format_video_sync) {
        double vdelta = sync_ipts - ost->sync_opts + duration;
        //FIXME set to 0.5 after we fix some dts/pts bugs like in avidec.c
        if (vdelta < -1.1)
            nb_frames = 0;
        else if (format_video_sync == 2) {
            if(vdelta<=-0.6){
                nb_frames=0;
            }else if(vdelta>0.6)
                ost->sync_opts= lrintf(sync_ipts);
        }else if (vdelta > 1.1)
            nb_frames = lrintf(vdelta);
//fprintf(stderr, "vdelta:%f, ost->sync_opts:%"PRId64", ost->sync_ipts:%f nb_frames:%d\n", vdelta, ost->sync_opts, get_sync_ipts(ost), nb_frames);
        if (nb_frames == 0){
            ++nb_frames_drop;
            av_log(NULL, AV_LOG_VERBOSE, "*** drop!\n");
        }else if (nb_frames > 1) {
            nb_frames_dup += nb_frames - 1;
            av_log(NULL, AV_LOG_VERBOSE, "*** %d dup!\n", nb_frames-1);
        }
    }else
        ost->sync_opts= lrintf(sync_ipts);

    nb_frames = FFMIN(nb_frames, ost->max_frames - ost->frame_number);
    if (nb_frames <= 0)
        return;

    do_video_resample(ost, ist, in_picture, &final_picture);

    /* duplicates frame if needed */
    for(i=0;i<nb_frames;i++) {
        AVPacket pkt;
        av_init_packet(&pkt);
        pkt.stream_index= ost->index;

        if (s->oformat->flags & AVFMT_RAWPICTURE &&
            enc->codec->id == CODEC_ID_RAWVIDEO) {
            /* raw pictures are written as AVPicture structure to
               avoid any copies. We support temporarily the older
               method. */
            enc->coded_frame->interlaced_frame = in_picture->interlaced_frame;
            enc->coded_frame->top_field_first  = in_picture->top_field_first;
            pkt.data= (uint8_t *)final_picture;
            pkt.size=  sizeof(AVPicture);
            pkt.pts= av_rescale_q(ost->sync_opts, enc->time_base, ost->st->time_base);
            pkt.flags |= AV_PKT_FLAG_KEY;

            write_frame(s, &pkt, ost->st->codec, ost->bitstream_filters);
        } else {
            AVFrame big_picture;

            big_picture= *final_picture;
            /* better than nothing: use input picture interlaced
               settings */
            big_picture.interlaced_frame = in_picture->interlaced_frame;
            if (ost->st->codec->flags & (CODEC_FLAG_INTERLACED_DCT|CODEC_FLAG_INTERLACED_ME)) {
                if (ost->top_field_first == -1)
                    big_picture.top_field_first = in_picture->top_field_first;
                else
                    big_picture.top_field_first = !!ost->top_field_first;
            }

            /* handles same_quant here. This is not correct because it may
               not be a global option */
            big_picture.quality = quality;
            if (!enc->me_threshold)
                big_picture.pict_type = 0;
//            big_picture.pts = AV_NOPTS_VALUE;
            big_picture.pts= ost->sync_opts;
//            big_picture.pts= av_rescale(ost->sync_opts, AV_TIME_BASE*(int64_t)enc->time_base.num, enc->time_base.den);
//av_log(NULL, AV_LOG_DEBUG, "%"PRId64" -> encoder\n", ost->sync_opts);
            if (ost->forced_kf_index < ost->forced_kf_count &&
                big_picture.pts >= ost->forced_kf_pts[ost->forced_kf_index]) {
                big_picture.pict_type = AV_PICTURE_TYPE_I;
                ost->forced_kf_index++;
            }
            ret = avcodec_encode_video(enc,
                                       bit_buffer, bit_buffer_size,
                                       &big_picture);
            if (ret < 0) {
                av_log(NULL, AV_LOG_FATAL, "Video encoding failed\n");
                exit_program(1);
            }

            if(ret>0){
                pkt.data= bit_buffer;
                pkt.size= ret;
                if(enc->coded_frame->pts != AV_NOPTS_VALUE)
                    pkt.pts= av_rescale_q(enc->coded_frame->pts, enc->time_base, ost->st->time_base);
/*av_log(NULL, AV_LOG_DEBUG, "encoder -> %"PRId64"/%"PRId64"\n",
   pkt.pts != AV_NOPTS_VALUE ? av_rescale(pkt.pts, enc->time_base.den, AV_TIME_BASE*(int64_t)enc->time_base.num) : -1,
   pkt.dts != AV_NOPTS_VALUE ? av_rescale(pkt.dts, enc->time_base.den, AV_TIME_BASE*(int64_t)enc->time_base.num) : -1);*/

                if(enc->coded_frame->key_frame)
                    pkt.flags |= AV_PKT_FLAG_KEY;
                write_frame(s, &pkt, ost->st->codec, ost->bitstream_filters);
                *frame_size = ret;
                video_size += ret;
                //fprintf(stderr,"\nFrame: %3d size: %5d type: %d",
                //        enc->frame_number-1, ret, enc->pict_type);
                /* if two pass, output log */
                if (ost->logfile && enc->stats_out) {
                    fprintf(ost->logfile, "%s", enc->stats_out);
                }
            }
        }
        ost->sync_opts++;
        ost->frame_number++;
    }
}

static double psnr(double d)
{
    return -10.0*log(d)/log(10.0);
}

static void do_video_stats(AVFormatContext *os, OutputStream *ost,
                           int frame_size)
{
    AVCodecContext *enc;
    int frame_number;
    double ti1, bitrate, avg_bitrate;

    /* this is executed just the first time do_video_stats is called */
    if (!vstats_file) {
        vstats_file = fopen(vstats_filename, "w");
        if (!vstats_file) {
            perror("fopen");
            exit_program(1);
        }
    }

    enc = ost->st->codec;
    if (enc->codec_type == AVMEDIA_TYPE_VIDEO) {
        frame_number = ost->frame_number;
        fprintf(vstats_file, "frame= %5d q= %2.1f ", frame_number, enc->coded_frame->quality/(float)FF_QP2LAMBDA);
        if (enc->flags&CODEC_FLAG_PSNR)
            fprintf(vstats_file, "PSNR= %6.2f ", psnr(enc->coded_frame->error[0]/(enc->width*enc->height*255.0*255.0)));

        fprintf(vstats_file,"f_size= %6d ", frame_size);
        /* compute pts value */
        ti1 = ost->sync_opts * av_q2d(enc->time_base);
        if (ti1 < 0.01)
            ti1 = 0.01;

        bitrate = (frame_size * 8) / av_q2d(enc->time_base) / 1000.0;
        avg_bitrate = (double)(video_size * 8) / ti1 / 1000.0;
        fprintf(vstats_file, "s_size= %8.0fkB time= %0.3f br= %7.1fkbits/s avg_br= %7.1fkbits/s ",
            (double)video_size / 1024, ti1, bitrate, avg_bitrate);
        fprintf(vstats_file, "type= %c\n", av_get_picture_type_char(enc->coded_frame->pict_type));
    }
}

static void print_report(OutputFile *output_files,
                         OutputStream *ost_table, int nb_ostreams,
                         int is_last_report, int64_t timer_start, int64_t cur_time)
{
    char buf[1024];
    OutputStream *ost;
    AVFormatContext *oc;
    int64_t total_size;
    AVCodecContext *enc;
    int frame_number, vid, i;
    double bitrate;
    int64_t pts = INT64_MAX;
    static int64_t last_time = -1;
    static int qp_histogram[52];
    int hours, mins, secs, us;

    if (!print_stats && !is_last_report)
        return;

    if (!is_last_report) {
        if (last_time == -1) {
            last_time = cur_time;
            return;
        }
        if ((cur_time - last_time) < 500000)
            return;
        last_time = cur_time;
    }


    oc = output_files[0].ctx;

    total_size = avio_size(oc->pb);
    if (total_size < 0) { // FIXME improve avio_size() so it works with non seekable output too
        total_size= avio_tell(oc->pb);
        if (total_size < 0)
            total_size = 0;
    }

    buf[0] = '\0';
    vid = 0;
    for(i=0;i<nb_ostreams;i++) {
        float q = -1;
        ost = &ost_table[i];
        enc = ost->st->codec;
        if (!ost->stream_copy && enc->coded_frame)
            q = enc->coded_frame->quality/(float)FF_QP2LAMBDA;
        if (vid && enc->codec_type == AVMEDIA_TYPE_VIDEO) {
            snprintf(buf + strlen(buf), sizeof(buf) - strlen(buf), "q=%2.1f ", q);
        }
        if (!vid && enc->codec_type == AVMEDIA_TYPE_VIDEO) {
            float t = (cur_time-timer_start) / 1000000.0;

            frame_number = ost->frame_number;
            snprintf(buf + strlen(buf), sizeof(buf) - strlen(buf), "frame=%5d fps=%3d q=%3.1f ",
                     frame_number, (t>1)?(int)(frame_number/t+0.5) : 0, q);
            if(is_last_report)
                snprintf(buf + strlen(buf), sizeof(buf) - strlen(buf), "L");
            if(qp_hist){
                int j;
                int qp = lrintf(q);
                if(qp>=0 && qp<FF_ARRAY_ELEMS(qp_histogram))
                    qp_histogram[qp]++;
                for(j=0; j<32; j++)
                    snprintf(buf + strlen(buf), sizeof(buf) - strlen(buf), "%X", (int)lrintf(log(qp_histogram[j]+1)/log(2)));
            }
            if (enc->flags&CODEC_FLAG_PSNR){
                int j;
                double error, error_sum=0;
                double scale, scale_sum=0;
                char type[3]= {'Y','U','V'};
                snprintf(buf + strlen(buf), sizeof(buf) - strlen(buf), "PSNR=");
                for(j=0; j<3; j++){
                    if(is_last_report){
                        error= enc->error[j];
                        scale= enc->width*enc->height*255.0*255.0*frame_number;
                    }else{
                        error= enc->coded_frame->error[j];
                        scale= enc->width*enc->height*255.0*255.0;
                    }
                    if(j) scale/=4;
                    error_sum += error;
                    scale_sum += scale;
                    snprintf(buf + strlen(buf), sizeof(buf) - strlen(buf), "%c:%2.2f ", type[j], psnr(error/scale));
                }
                snprintf(buf + strlen(buf), sizeof(buf) - strlen(buf), "*:%2.2f ", psnr(error_sum/scale_sum));
            }
            vid = 1;
        }
        /* compute min output value */
        pts = FFMIN(pts, av_rescale_q(ost->st->pts.val,
                                      ost->st->time_base, AV_TIME_BASE_Q));
    }

    secs = pts / AV_TIME_BASE;
    us = pts % AV_TIME_BASE;
    mins = secs / 60;
    secs %= 60;
    hours = mins / 60;
    mins %= 60;

    bitrate = pts ? total_size * 8 / (pts / 1000.0) : 0;

    snprintf(buf + strlen(buf), sizeof(buf) - strlen(buf),
             "size=%8.0fkB time=", total_size / 1024.0);
    snprintf(buf + strlen(buf), sizeof(buf) - strlen(buf),
             "%02d:%02d:%02d.%02d ", hours, mins, secs,
             (100 * us) / AV_TIME_BASE);
    snprintf(buf + strlen(buf), sizeof(buf) - strlen(buf),
             "bitrate=%6.1fkbits/s", bitrate);

    if (nb_frames_dup || nb_frames_drop)
        snprintf(buf + strlen(buf), sizeof(buf) - strlen(buf), " dup=%d drop=%d",
                nb_frames_dup, nb_frames_drop);

    av_log(NULL, AV_LOG_INFO, "%s    \r", buf);

    fflush(stderr);

    if (is_last_report) {
        int64_t raw= audio_size + video_size + extra_size;
        av_log(NULL, AV_LOG_INFO, "\n");
        av_log(NULL, AV_LOG_INFO, "video:%1.0fkB audio:%1.0fkB global headers:%1.0fkB muxing overhead %f%%\n",
               video_size/1024.0,
               audio_size/1024.0,
               extra_size/1024.0,
               100.0*(total_size - raw)/raw
        );
        if(video_size + audio_size + extra_size == 0){
            av_log(NULL, AV_LOG_WARNING, "Output file is empty, nothing was encoded (check -ss / -t / -frames parameters if used)\n");
        }
    }
}

static void flush_encoders(OutputStream *ost_table, int nb_ostreams)
{
    int i, ret;

    for (i = 0; i < nb_ostreams; i++) {
        OutputStream   *ost = &ost_table[i];
        AVCodecContext *enc = ost->st->codec;
        AVFormatContext *os = output_files[ost->file_index].ctx;

        if (!ost->encoding_needed)
            continue;

        if (ost->st->codec->codec_type == AVMEDIA_TYPE_AUDIO && enc->frame_size <=1)
            continue;
        if (ost->st->codec->codec_type == AVMEDIA_TYPE_VIDEO && (os->oformat->flags & AVFMT_RAWPICTURE) && enc->codec->id == CODEC_ID_RAWVIDEO)
            continue;

        for(;;) {
            AVPacket pkt;
            int fifo_bytes;
            av_init_packet(&pkt);
            pkt.stream_index= ost->index;

            switch (ost->st->codec->codec_type) {
            case AVMEDIA_TYPE_AUDIO:
                fifo_bytes = av_fifo_size(ost->fifo);
                ret = 0;
                /* encode any samples remaining in fifo */
                if (fifo_bytes > 0) {
                    int osize = av_get_bytes_per_sample(enc->sample_fmt);
                    int fs_tmp = enc->frame_size;

                    av_fifo_generic_read(ost->fifo, audio_buf, fifo_bytes, NULL);
                    if (enc->codec->capabilities & CODEC_CAP_SMALL_LAST_FRAME) {
                        enc->frame_size = fifo_bytes / (osize * enc->channels);
                    } else { /* pad */
                        int frame_bytes = enc->frame_size*osize*enc->channels;
                        if (allocated_audio_buf_size < frame_bytes)
                            exit_program(1);
                        generate_silence(audio_buf+fifo_bytes, enc->sample_fmt, frame_bytes - fifo_bytes);
                    }

                    ret = avcodec_encode_audio(enc, bit_buffer, bit_buffer_size, (short *)audio_buf);
                    pkt.duration = av_rescale((int64_t)enc->frame_size*ost->st->time_base.den,
                                              ost->st->time_base.num, enc->sample_rate);
                    enc->frame_size = fs_tmp;
                }
                if (ret <= 0) {
                    ret = avcodec_encode_audio(enc, bit_buffer, bit_buffer_size, NULL);
                }
                if (ret < 0) {
                    av_log(NULL, AV_LOG_FATAL, "Audio encoding failed\n");
                    exit_program(1);
                }
                audio_size += ret;
                pkt.flags |= AV_PKT_FLAG_KEY;
                break;
            case AVMEDIA_TYPE_VIDEO:
                ret = avcodec_encode_video(enc, bit_buffer, bit_buffer_size, NULL);
                if (ret < 0) {
                    av_log(NULL, AV_LOG_FATAL, "Video encoding failed\n");
                    exit_program(1);
                }
                video_size += ret;
                if(enc->coded_frame && enc->coded_frame->key_frame)
                    pkt.flags |= AV_PKT_FLAG_KEY;
                if (ost->logfile && enc->stats_out) {
                    fprintf(ost->logfile, "%s", enc->stats_out);
                }
                break;
            default:
                ret=-1;
            }

            if (ret <= 0)
                break;
            pkt.data = bit_buffer;
            pkt.size = ret;
            if (enc->coded_frame && enc->coded_frame->pts != AV_NOPTS_VALUE)
                pkt.pts= av_rescale_q(enc->coded_frame->pts, enc->time_base, ost->st->time_base);
            write_frame(os, &pkt, ost->st->codec, ost->bitstream_filters);
        }
    }
}

/*
 * Check whether a packet from ist should be written into ost at this time
 */
static int check_output_constraints(InputStream *ist, OutputStream *ost)
{
    OutputFile *of = &output_files[ost->file_index];
    int ist_index  = ist - input_streams;

    if (ost->source_index != ist_index)
        return 0;

    if (of->start_time && ist->pts < of->start_time)
        return 0;

    if (of->recording_time != INT64_MAX &&
        av_compare_ts(ist->pts, AV_TIME_BASE_Q, of->recording_time + of->start_time,
                      (AVRational){1, 1000000}) >= 0) {
        ost->is_past_recording_time = 1;
        return 0;
    }

    return 1;
}

static void do_streamcopy(InputStream *ist, OutputStream *ost, const AVPacket *pkt)
{
    OutputFile *of = &output_files[ost->file_index];
    int64_t ost_tb_start_time = av_rescale_q(of->start_time, AV_TIME_BASE_Q, ost->st->time_base);
    AVPicture pict;
    AVPacket opkt;

    av_init_packet(&opkt);

    if ((!ost->frame_number && !(pkt->flags & AV_PKT_FLAG_KEY)) &&
        !ost->copy_initial_nonkeyframes)
        return;

    /* force the input stream PTS */
    if (ost->st->codec->codec_type == AVMEDIA_TYPE_AUDIO)
        audio_size += pkt->size;
    else if (ost->st->codec->codec_type == AVMEDIA_TYPE_VIDEO) {
        video_size += pkt->size;
        ost->sync_opts++;
    }

    opkt.stream_index = ost->index;
    if (pkt->pts != AV_NOPTS_VALUE)
        opkt.pts = av_rescale_q(pkt->pts, ist->st->time_base, ost->st->time_base) - ost_tb_start_time;
    else
        opkt.pts = AV_NOPTS_VALUE;

    if (pkt->dts == AV_NOPTS_VALUE)
        opkt.dts = av_rescale_q(ist->pts, AV_TIME_BASE_Q, ost->st->time_base);
    else
        opkt.dts = av_rescale_q(pkt->dts, ist->st->time_base, ost->st->time_base);
    opkt.dts -= ost_tb_start_time;

    opkt.duration = av_rescale_q(pkt->duration, ist->st->time_base, ost->st->time_base);
    opkt.flags    = pkt->flags;

    //FIXME remove the following 2 lines they shall be replaced by the bitstream filters
    if(   ost->st->codec->codec_id != CODEC_ID_H264
       && ost->st->codec->codec_id != CODEC_ID_MPEG1VIDEO
       && ost->st->codec->codec_id != CODEC_ID_MPEG2VIDEO
       ) {
        if (av_parser_change(ist->st->parser, ost->st->codec, &opkt.data, &opkt.size, pkt->data, pkt->size, pkt->flags & AV_PKT_FLAG_KEY))
            opkt.destruct = av_destruct_packet;
    } else {
        opkt.data = pkt->data;
        opkt.size = pkt->size;
    }
    if (of->ctx->oformat->flags & AVFMT_RAWPICTURE) {
        /* store AVPicture in AVPacket, as expected by the output format */
        avpicture_fill(&pict, opkt.data, ost->st->codec->pix_fmt, ost->st->codec->width, ost->st->codec->height);
        opkt.data = (uint8_t *)&pict;
        opkt.size = sizeof(AVPicture);
        opkt.flags |= AV_PKT_FLAG_KEY;
    }

    write_frame(of->ctx, &opkt, ost->st->codec, ost->bitstream_filters);
    ost->st->codec->frame_number++;
    ost->frame_number++;
    av_free_packet(&opkt);
}

static void rate_emu_sleep(InputStream *ist)
{
    if (input_files[ist->file_index].rate_emu) {
        int64_t pts = av_rescale(ist->pts, 1000000, AV_TIME_BASE);
        int64_t now = av_gettime() - ist->start;
        if (pts > now)
            usleep(pts - now);
    }
}

static int transcode_audio(InputStream *ist, AVPacket *pkt, int *got_output)
{
    AVFrame *decoded_frame;
    AVCodecContext *avctx = ist->st->codec;
    int bps = av_get_bytes_per_sample(ist->st->codec->sample_fmt);
    int i, ret;

    if (!ist->decoded_frame && !(ist->decoded_frame = avcodec_alloc_frame()))
        return AVERROR(ENOMEM);
    else
        avcodec_get_frame_defaults(ist->decoded_frame);
    decoded_frame = ist->decoded_frame;

    ret = avcodec_decode_audio4(avctx, decoded_frame, got_output, pkt);
    if (ret < 0) {
        return ret;
    }

    if (!*got_output) {
        /* no audio frame */
        return ret;
    }

    /* if the decoder provides a pts, use it instead of the last packet pts.
       the decoder could be delaying output by a packet or more. */
    if (decoded_frame->pts != AV_NOPTS_VALUE)
        ist->next_pts = decoded_frame->pts;

    /* increment next_pts to use for the case where the input stream does not
       have timestamps or there are multiple frames in the packet */
    ist->next_pts += ((int64_t)AV_TIME_BASE * decoded_frame->nb_samples) /
                     avctx->sample_rate;

    // preprocess audio (volume)
    if (audio_volume != 256) {
        int decoded_data_size = decoded_frame->nb_samples * avctx->channels * bps;
        void *samples = decoded_frame->data[0];
        switch (avctx->sample_fmt) {
        case AV_SAMPLE_FMT_U8:
        {
            uint8_t *volp = samples;
            for (i = 0; i < (decoded_data_size / sizeof(*volp)); i++) {
                int v = (((*volp - 128) * audio_volume + 128) >> 8) + 128;
                *volp++ = av_clip_uint8(v);
            }
            break;
        }
        case AV_SAMPLE_FMT_S16:
        {
            int16_t *volp = samples;
            for (i = 0; i < (decoded_data_size / sizeof(*volp)); i++) {
                int v = ((*volp) * audio_volume + 128) >> 8;
                *volp++ = av_clip_int16(v);
            }
            break;
        }
        case AV_SAMPLE_FMT_S32:
        {
            int32_t *volp = samples;
            for (i = 0; i < (decoded_data_size / sizeof(*volp)); i++) {
                int64_t v = (((int64_t)*volp * audio_volume + 128) >> 8);
                *volp++ = av_clipl_int32(v);
            }
            break;
        }
        case AV_SAMPLE_FMT_FLT:
        {
            float *volp = samples;
            float scale = audio_volume / 256.f;
            for (i = 0; i < (decoded_data_size / sizeof(*volp)); i++) {
                *volp++ *= scale;
            }
            break;
        }
        case AV_SAMPLE_FMT_DBL:
        {
            double *volp = samples;
            double scale = audio_volume / 256.;
            for (i = 0; i < (decoded_data_size / sizeof(*volp)); i++) {
                *volp++ *= scale;
            }
            break;
        }
        default:
            av_log(NULL, AV_LOG_FATAL,
                   "Audio volume adjustment on sample format %s is not supported.\n",
                   av_get_sample_fmt_name(ist->st->codec->sample_fmt));
            exit_program(1);
        }
    }

    rate_emu_sleep(ist);

    for (i = 0; i < nb_output_streams; i++) {
        OutputStream *ost = &output_streams[i];

        if (!check_output_constraints(ist, ost) || !ost->encoding_needed)
            continue;
        do_audio_out(output_files[ost->file_index].ctx, ost, ist, decoded_frame);
    }

    return ret;
}

static int transcode_video(InputStream *ist, AVPacket *pkt, int *got_output, int64_t *pkt_pts, int64_t *pkt_dts)
{
    AVFrame *decoded_frame, *filtered_frame = NULL;
    void *buffer_to_free = NULL;
    int i, ret = 0;
    float quality = 0;
#if CONFIG_AVFILTER
    int frame_available = 1;
#endif
    int duration=0;
    int64_t *best_effort_timestamp;
    AVRational *frame_sample_aspect;

    if (!ist->decoded_frame && !(ist->decoded_frame = avcodec_alloc_frame()))
        return AVERROR(ENOMEM);
    else
        avcodec_get_frame_defaults(ist->decoded_frame);
    decoded_frame = ist->decoded_frame;
    pkt->pts  = *pkt_pts;
    pkt->dts  = *pkt_dts;
    *pkt_pts  = AV_NOPTS_VALUE;

    if (pkt->duration) {
        duration = av_rescale_q(pkt->duration, ist->st->time_base, AV_TIME_BASE_Q);
    } else if(ist->st->codec->time_base.num != 0) {
        int ticks= ist->st->parser ? ist->st->parser->repeat_pict+1 : ist->st->codec->ticks_per_frame;
        duration = ((int64_t)AV_TIME_BASE *
                          ist->st->codec->time_base.num * ticks) /
                          ist->st->codec->time_base.den;
    }

    if(*pkt_dts != AV_NOPTS_VALUE && duration) {
        *pkt_dts += duration;
    }else
        *pkt_dts = AV_NOPTS_VALUE;

    ret = avcodec_decode_video2(ist->st->codec,
                                decoded_frame, got_output, pkt);
    if (ret < 0)
        return ret;

    quality = same_quant ? decoded_frame->quality : 0;
    if (!*got_output) {
        /* no picture yet */
        return ret;
    }

    best_effort_timestamp= av_opt_ptr(avcodec_get_frame_class(), decoded_frame, "best_effort_timestamp");
    if(*best_effort_timestamp != AV_NOPTS_VALUE)
        ist->next_pts = ist->pts = *best_effort_timestamp;

    ist->next_pts += duration;
    pkt->size = 0;

    pre_process_video_frame(ist, (AVPicture *)decoded_frame, &buffer_to_free);

#if CONFIG_AVFILTER
    frame_sample_aspect= av_opt_ptr(avcodec_get_frame_class(), decoded_frame, "sample_aspect_ratio");
    for(i=0;i<nb_output_streams;i++) {
        OutputStream *ost = ost = &output_streams[i];
        if(check_output_constraints(ist, ost)){
            if (!frame_sample_aspect->num)
                *frame_sample_aspect = ist->st->sample_aspect_ratio;
            decoded_frame->pts = ist->pts;

            av_vsrc_buffer_add_frame(ost->input_video_filter, decoded_frame, AV_VSRC_BUF_FLAG_OVERWRITE);
        }
    }
#endif

    rate_emu_sleep(ist);

    for (i = 0; i < nb_output_streams; i++) {
        OutputStream *ost = &output_streams[i];
        int frame_size;

        if (!check_output_constraints(ist, ost) || !ost->encoding_needed)
            continue;

#if CONFIG_AVFILTER
        if (ost->input_video_filter) {
            frame_available = av_buffersink_poll_frame(ost->output_video_filter);
        }
        while (frame_available) {
            if (ost->output_video_filter) {
                AVRational ist_pts_tb = ost->output_video_filter->inputs[0]->time_base;
                if (av_buffersink_get_buffer_ref(ost->output_video_filter, &ost->picref, 0) < 0){
                    av_log(0, AV_LOG_WARNING, "AV Filter told us it has a frame available but failed to output one\n");
                    goto cont;
                }
                if (!ist->filtered_frame && !(ist->filtered_frame = avcodec_alloc_frame())) {
                    av_free(buffer_to_free);
                    return AVERROR(ENOMEM);
                } else
                    avcodec_get_frame_defaults(ist->filtered_frame);
                filtered_frame = ist->filtered_frame;
                *filtered_frame= *decoded_frame; //for me_threshold
                if (ost->picref) {
                    avfilter_fill_frame_from_video_buffer_ref(filtered_frame, ost->picref);
                    ist->pts = av_rescale_q(ost->picref->pts, ist_pts_tb, AV_TIME_BASE_Q);
                }
            }
            if (ost->picref->video && !ost->frame_aspect_ratio)
                ost->st->codec->sample_aspect_ratio = ost->picref->video->sample_aspect_ratio;
#else
            filtered_frame = decoded_frame;
#endif

            do_video_out(output_files[ost->file_index].ctx, ost, ist, filtered_frame, &frame_size,
                         same_quant ? quality : ost->st->codec->global_quality);
            if (vstats_filename && frame_size)
                do_video_stats(output_files[ost->file_index].ctx, ost, frame_size);
#if CONFIG_AVFILTER
            cont:
            frame_available = ost->output_video_filter && av_buffersink_poll_frame(ost->output_video_filter);
            avfilter_unref_buffer(ost->picref);
        }
#endif
    }

    av_free(buffer_to_free);
    return ret;
}

static int transcode_subtitles(InputStream *ist, AVPacket *pkt, int *got_output)
{
    AVSubtitle subtitle;
    int i, ret = avcodec_decode_subtitle2(ist->st->codec,
                                          &subtitle, got_output, pkt);
    if (ret < 0)
        return ret;
    if (!*got_output)
        return ret;

    rate_emu_sleep(ist);

    for (i = 0; i < nb_output_streams; i++) {
        OutputStream *ost = &output_streams[i];

        if (!check_output_constraints(ist, ost) || !ost->encoding_needed)
            continue;

        do_subtitle_out(output_files[ost->file_index].ctx, ost, ist, &subtitle, pkt->pts);
    }

    avsubtitle_free(&subtitle);
    return ret;
}

/* pkt = NULL means EOF (needed to flush decoder buffers) */
static int output_packet(InputStream *ist,
                         OutputStream *ost_table, int nb_ostreams,
                         const AVPacket *pkt)
{
    int ret = 0, i;
    int got_output;
    int64_t pkt_dts = AV_NOPTS_VALUE;
    int64_t pkt_pts = AV_NOPTS_VALUE;

    AVPacket avpkt;

    if (ist->next_pts == AV_NOPTS_VALUE)
        ist->next_pts = ist->pts;

    if (pkt == NULL) {
        /* EOF handling */
        av_init_packet(&avpkt);
        avpkt.data = NULL;
        avpkt.size = 0;
        goto handle_eof;
    } else {
        avpkt = *pkt;
    }

    if(pkt->dts != AV_NOPTS_VALUE){
        if(ist->st->codec->codec_type != AVMEDIA_TYPE_VIDEO || !ist->decoding_needed)
            ist->next_pts = ist->pts = av_rescale_q(pkt->dts, ist->st->time_base, AV_TIME_BASE_Q);
        pkt_dts = av_rescale_q(pkt->dts, ist->st->time_base, AV_TIME_BASE_Q);
    }
    if(pkt->pts != AV_NOPTS_VALUE)
        pkt_pts = av_rescale_q(pkt->pts, ist->st->time_base, AV_TIME_BASE_Q);

    //while we have more to decode or while the decoder did output something on EOF
    while (ist->decoding_needed && (avpkt.size > 0 || (!pkt && got_output))) {
    handle_eof:

        ist->pts = ist->next_pts;

        if (avpkt.size && avpkt.size != pkt->size) {
            av_log(NULL, ist->showed_multi_packet_warning ? AV_LOG_VERBOSE : AV_LOG_WARNING,
                   "Multiple frames in a packet from stream %d\n", pkt->stream_index);
            ist->showed_multi_packet_warning = 1;
        }

        switch(ist->st->codec->codec_type) {
        case AVMEDIA_TYPE_AUDIO:
            ret = transcode_audio    (ist, &avpkt, &got_output);
            break;
        case AVMEDIA_TYPE_VIDEO:
            ret = transcode_video    (ist, &avpkt, &got_output, &pkt_pts, &pkt_dts);
            break;
        case AVMEDIA_TYPE_SUBTITLE:
            ret = transcode_subtitles(ist, &avpkt, &got_output);
            break;
        default:
            return -1;
        }

        if (ret < 0)
            return ret;
        // touch data and size only if not EOF
        if (pkt) {
            if(ist->st->codec->codec_type != AVMEDIA_TYPE_AUDIO)
                ret = avpkt.size;
            avpkt.data += ret;
            avpkt.size -= ret;
        }
        if (!got_output) {
            continue;
        }
    }

    /* handle stream copy */
    if (!ist->decoding_needed) {
        rate_emu_sleep(ist);
        ist->pts = ist->next_pts;
        switch (ist->st->codec->codec_type) {
        case AVMEDIA_TYPE_AUDIO:
            ist->next_pts += ((int64_t)AV_TIME_BASE * ist->st->codec->frame_size) /
                             ist->st->codec->sample_rate;
            break;
        case AVMEDIA_TYPE_VIDEO:
            if (pkt->duration) {
                ist->next_pts += av_rescale_q(pkt->duration, ist->st->time_base, AV_TIME_BASE_Q);
            } else if(ist->st->codec->time_base.num != 0) {
                int ticks= ist->st->parser ? ist->st->parser->repeat_pict+1 : ist->st->codec->ticks_per_frame;
                ist->next_pts += ((int64_t)AV_TIME_BASE *
                                  ist->st->codec->time_base.num * ticks) /
                                  ist->st->codec->time_base.den;
            }
            break;
        }
    }
    for (i = 0; pkt && i < nb_ostreams; i++) {
        OutputStream *ost = &ost_table[i];

        if (!check_output_constraints(ist, ost) || ost->encoding_needed)
            continue;

        do_streamcopy(ist, ost, pkt);
    }

    return 0;
}

static void print_sdp(OutputFile *output_files, int n)
{
    char sdp[2048];
    int i;
    AVFormatContext **avc = av_malloc(sizeof(*avc)*n);

    if (!avc)
        exit_program(1);
    for (i = 0; i < n; i++)
        avc[i] = output_files[i].ctx;

    av_sdp_create(avc, n, sdp, sizeof(sdp));
    printf("SDP:\n%s\n", sdp);
    fflush(stdout);
    av_freep(&avc);
}

static int init_input_stream(int ist_index, OutputStream *output_streams, int nb_output_streams,
                             char *error, int error_len)
{
    InputStream *ist = &input_streams[ist_index];
    if (ist->decoding_needed) {
        AVCodec *codec = ist->dec;
        if (!codec) {
            snprintf(error, error_len, "Decoder (codec %s) not found for input stream #%d:%d",
                    avcodec_get_name(ist->st->codec->codec_id), ist->file_index, ist->st->index);
            return AVERROR(EINVAL);
        }
        if (avcodec_open2(ist->st->codec, codec, &ist->opts) < 0) {
            snprintf(error, error_len, "Error while opening decoder for input stream #%d:%d",
                    ist->file_index, ist->st->index);
            return AVERROR(EINVAL);
        }
        assert_codec_experimental(ist->st->codec, 0);
        assert_avoptions(ist->opts);
    }

    ist->pts = ist->st->avg_frame_rate.num ? - ist->st->codec->has_b_frames*AV_TIME_BASE / av_q2d(ist->st->avg_frame_rate) : 0;
    ist->next_pts = AV_NOPTS_VALUE;
    ist->is_start = 1;

    return 0;
}

static int transcode_init(OutputFile *output_files, int nb_output_files,
                          InputFile  *input_files,  int nb_input_files)
{
    int ret = 0, i, j, k;
    AVFormatContext *oc;
    AVCodecContext *codec, *icodec;
    OutputStream *ost;
    InputStream *ist;
    char error[1024];
    int want_sdp = 1;

    /* init framerate emulation */
    for (i = 0; i < nb_input_files; i++) {
        InputFile *ifile = &input_files[i];
        if (ifile->rate_emu)
            for (j = 0; j < ifile->nb_streams; j++)
                input_streams[j + ifile->ist_index].start = av_gettime();
    }

    /* output stream init */
    for (i = 0; i < nb_output_files; i++) {
        oc = output_files[i].ctx;
        if (!oc->nb_streams && !(oc->oformat->flags & AVFMT_NOSTREAMS)) {
            av_dump_format(oc, i, oc->filename, 1);
            av_log(NULL, AV_LOG_ERROR, "Output file #%d does not contain any stream\n", i);
            return AVERROR(EINVAL);
        }
    }

    /* for each output stream, we compute the right encoding parameters */
    for (i = 0; i < nb_output_streams; i++) {
        ost = &output_streams[i];
        oc  = output_files[ost->file_index].ctx;
        ist = &input_streams[ost->source_index];

        if (ost->attachment_filename)
            continue;

        codec  = ost->st->codec;
        icodec = ist->st->codec;

        ost->st->disposition          = ist->st->disposition;
        codec->bits_per_raw_sample    = icodec->bits_per_raw_sample;
        codec->chroma_sample_location = icodec->chroma_sample_location;

        if (ost->stream_copy) {
            uint64_t extra_size = (uint64_t)icodec->extradata_size + FF_INPUT_BUFFER_PADDING_SIZE;

            if (extra_size > INT_MAX) {
                return AVERROR(EINVAL);
            }

            /* if stream_copy is selected, no need to decode or encode */
            codec->codec_id   = icodec->codec_id;
            codec->codec_type = icodec->codec_type;

            if (!codec->codec_tag) {
                if (!oc->oformat->codec_tag ||
                     av_codec_get_id (oc->oformat->codec_tag, icodec->codec_tag) == codec->codec_id ||
                     av_codec_get_tag(oc->oformat->codec_tag, icodec->codec_id) <= 0)
                    codec->codec_tag = icodec->codec_tag;
            }

            codec->bit_rate       = icodec->bit_rate;
            codec->rc_max_rate    = icodec->rc_max_rate;
            codec->rc_buffer_size = icodec->rc_buffer_size;
            codec->extradata      = av_mallocz(extra_size);
            if (!codec->extradata) {
                return AVERROR(ENOMEM);
            }
            memcpy(codec->extradata, icodec->extradata, icodec->extradata_size);
            codec->extradata_size= icodec->extradata_size;

            codec->time_base = ist->st->time_base;
            if(!strcmp(oc->oformat->name, "avi")) {
                if (   copy_tb<0 && av_q2d(icodec->time_base)*icodec->ticks_per_frame > 2*av_q2d(ist->st->time_base)
                                 && av_q2d(ist->st->time_base) < 1.0/500
                    || copy_tb==0){
                    codec->time_base = icodec->time_base;
                    codec->time_base.num *= icodec->ticks_per_frame;
                    codec->time_base.den *= 2;
                }
            } else if(!(oc->oformat->flags & AVFMT_VARIABLE_FPS)
                      && strcmp(oc->oformat->name, "mov") && strcmp(oc->oformat->name, "mp4") && strcmp(oc->oformat->name, "3gp")
                      && strcmp(oc->oformat->name, "3g2") && strcmp(oc->oformat->name, "psp") && strcmp(oc->oformat->name, "ipod")
            ) {
                if(   copy_tb<0 && av_q2d(icodec->time_base)*icodec->ticks_per_frame > av_q2d(ist->st->time_base)
                                && av_q2d(ist->st->time_base) < 1.0/500
                   || copy_tb==0){
                    codec->time_base = icodec->time_base;
                    codec->time_base.num *= icodec->ticks_per_frame;
                }
            }
            av_reduce(&codec->time_base.num, &codec->time_base.den,
                        codec->time_base.num, codec->time_base.den, INT_MAX);

            switch(codec->codec_type) {
            case AVMEDIA_TYPE_AUDIO:
                if(audio_volume != 256) {
                    av_log(NULL, AV_LOG_FATAL, "-acodec copy and -vol are incompatible (frames are not decoded)\n");
                    exit_program(1);
                }
                codec->channel_layout     = icodec->channel_layout;
                codec->sample_rate        = icodec->sample_rate;
                codec->channels           = icodec->channels;
                codec->frame_size         = icodec->frame_size;
                codec->audio_service_type = icodec->audio_service_type;
                codec->block_align        = icodec->block_align;
                break;
            case AVMEDIA_TYPE_VIDEO:
                codec->pix_fmt            = icodec->pix_fmt;
                codec->width              = icodec->width;
                codec->height             = icodec->height;
                codec->has_b_frames       = icodec->has_b_frames;
                if (!codec->sample_aspect_ratio.num) {
                    codec->sample_aspect_ratio   =
                    ost->st->sample_aspect_ratio =
                        ist->st->sample_aspect_ratio.num ? ist->st->sample_aspect_ratio :
                        ist->st->codec->sample_aspect_ratio.num ?
                        ist->st->codec->sample_aspect_ratio : (AVRational){0, 1};
                }
                ost->st->avg_frame_rate = ist->st->avg_frame_rate;
                break;
            case AVMEDIA_TYPE_SUBTITLE:
                codec->width  = icodec->width;
                codec->height = icodec->height;
                break;
            case AVMEDIA_TYPE_DATA:
            case AVMEDIA_TYPE_ATTACHMENT:
                break;
            default:
                abort();
            }
        } else {
            if (!ost->enc)
                ost->enc = avcodec_find_encoder(ost->st->codec->codec_id);

            ist->decoding_needed = 1;
            ost->encoding_needed = 1;

            switch(codec->codec_type) {
            case AVMEDIA_TYPE_AUDIO:
                ost->fifo = av_fifo_alloc(1024);
                if (!ost->fifo) {
                    return AVERROR(ENOMEM);
                }
                if (!codec->sample_rate)
                    codec->sample_rate = icodec->sample_rate;
                choose_sample_rate(ost->st, ost->enc);
                codec->time_base = (AVRational){1, codec->sample_rate};

                if (codec->sample_fmt == AV_SAMPLE_FMT_NONE)
                    codec->sample_fmt = icodec->sample_fmt;
                choose_sample_fmt(ost->st, ost->enc);

                if (ost->audio_channels_mapped) {
                    /* the requested output channel is set to the number of
                     * -map_channel only if no -ac are specified */
                    if (!codec->channels) {
                        codec->channels       = ost->audio_channels_mapped;
                        codec->channel_layout = av_get_default_channel_layout(codec->channels);
                        if (!codec->channel_layout) {
                            av_log(NULL, AV_LOG_FATAL, "Unable to find an appropriate channel layout for requested number of channel\n");
                            exit_program(1);
                        }
                    }
                    /* fill unused channel mapping with -1 (which means a muted
                     * channel in case the number of output channels is bigger
                     * than the number of mapped channel) */
                    for (j = ost->audio_channels_mapped; j < FF_ARRAY_ELEMS(ost->audio_channels_map); j++)
                        ost->audio_channels_map[j] = -1;
                } else if (!codec->channels) {
                    codec->channels = icodec->channels;
                    codec->channel_layout = icodec->channel_layout;
                }
                if (av_get_channel_layout_nb_channels(codec->channel_layout) != codec->channels)
                    codec->channel_layout = 0;

                ost->audio_resample       = codec->sample_rate != icodec->sample_rate || audio_sync_method > 1;
                ost->audio_resample      |=    codec->sample_fmt     != icodec->sample_fmt
                                            || codec->channel_layout != icodec->channel_layout;
                icodec->request_channels  = codec->channels;
                ost->resample_sample_fmt  = icodec->sample_fmt;
                ost->resample_sample_rate = icodec->sample_rate;
                ost->resample_channels    = icodec->channels;
                break;
            case AVMEDIA_TYPE_VIDEO:
                if (codec->pix_fmt == PIX_FMT_NONE)
                    codec->pix_fmt = icodec->pix_fmt;
                choose_pixel_fmt(ost->st, ost->enc);

                if (ost->st->codec->pix_fmt == PIX_FMT_NONE) {
                    av_log(NULL, AV_LOG_FATAL, "Video pixel format is unknown, stream cannot be encoded\n");
                    exit_program(1);
                }

                if (!codec->width || !codec->height) {
                    codec->width  = icodec->width;
                    codec->height = icodec->height;
                }

                ost->video_resample = codec->width   != icodec->width  ||
                                      codec->height  != icodec->height ||
                                      codec->pix_fmt != icodec->pix_fmt;
                if (ost->video_resample) {
                    codec->bits_per_raw_sample= frame_bits_per_raw_sample;
                }

                ost->resample_height  = icodec->height;
                ost->resample_width   = icodec->width;
                ost->resample_pix_fmt = icodec->pix_fmt;

                if (!ost->frame_rate.num)
                    ost->frame_rate = ist->st->r_frame_rate.num ? ist->st->r_frame_rate : (AVRational){25,1};
                if (ost->enc && ost->enc->supported_framerates && !ost->force_fps) {
                    int idx = av_find_nearest_q_idx(ost->frame_rate, ost->enc->supported_framerates);
                    ost->frame_rate = ost->enc->supported_framerates[idx];
                }
                codec->time_base = (AVRational){ost->frame_rate.den, ost->frame_rate.num};
                if(   av_q2d(codec->time_base) < 0.001 && video_sync_method
                   && (video_sync_method==1 || (video_sync_method<0 && !(oc->oformat->flags & AVFMT_VARIABLE_FPS)))){
                    av_log(oc, AV_LOG_WARNING, "Frame rate very high for a muxer not effciciently supporting it.\n"
                                               "Please consider specifiying a lower framerate, a different muxer or -vsync 2\n");
                }
                for (j = 0; j < ost->forced_kf_count; j++)
                    ost->forced_kf_pts[j] = av_rescale_q(ost->forced_kf_pts[j],
                                                         AV_TIME_BASE_Q,
                                                         codec->time_base);

#if CONFIG_AVFILTER
                if (configure_video_filters(ist, ost)) {
                    av_log(NULL, AV_LOG_FATAL, "Error opening filters!\n");
                    exit(1);
                }
#endif
                break;
            case AVMEDIA_TYPE_SUBTITLE:
                break;
            default:
                abort();
                break;
            }
            /* two pass mode */
            if (codec->codec_id != CODEC_ID_H264 &&
                (codec->flags & (CODEC_FLAG_PASS1 | CODEC_FLAG_PASS2))) {
                char logfilename[1024];
                FILE *f;

                snprintf(logfilename, sizeof(logfilename), "%s-%d.log",
                         pass_logfilename_prefix ? pass_logfilename_prefix : DEFAULT_PASS_LOGFILENAME_PREFIX,
                         i);
                if (codec->flags & CODEC_FLAG_PASS2) {
                    char  *logbuffer;
                    size_t logbuffer_size;
                    if (cmdutils_read_file(logfilename, &logbuffer, &logbuffer_size) < 0) {
                        av_log(NULL, AV_LOG_FATAL, "Error reading log file '%s' for pass-2 encoding\n",
                               logfilename);
                        exit_program(1);
                    }
                    codec->stats_in = logbuffer;
                }
                if (codec->flags & CODEC_FLAG_PASS1) {
                    f = fopen(logfilename, "wb");
                    if (!f) {
                        av_log(NULL, AV_LOG_FATAL, "Cannot write log file '%s' for pass-1 encoding: %s\n",
                               logfilename, strerror(errno));
                        exit_program(1);
                    }
                    ost->logfile = f;
                }
            }
        }
        if(codec->codec_type == AVMEDIA_TYPE_VIDEO){
            /* maximum video buffer size is 6-bytes per pixel, plus DPX header size (1664)*/
            int size        = codec->width * codec->height;
            bit_buffer_size = FFMAX(bit_buffer_size, 7*size + 10000);
        }
    }

    if (!bit_buffer)
        bit_buffer = av_malloc(bit_buffer_size);
    if (!bit_buffer) {
        av_log(NULL, AV_LOG_ERROR, "Cannot allocate %d bytes output buffer\n",
               bit_buffer_size);
        return AVERROR(ENOMEM);
    }

    /* open each encoder */
    for (i = 0; i < nb_output_streams; i++) {
        ost = &output_streams[i];
        if (ost->encoding_needed) {
            AVCodec      *codec = ost->enc;
            AVCodecContext *dec = input_streams[ost->source_index].st->codec;
            if (!codec) {
                snprintf(error, sizeof(error), "Encoder (codec %s) not found for output stream #%d:%d",
                         avcodec_get_name(ost->st->codec->codec_id), ost->file_index, ost->index);
                ret = AVERROR(EINVAL);
                goto dump_format;
            }
            if (dec->subtitle_header) {
                ost->st->codec->subtitle_header = av_malloc(dec->subtitle_header_size);
                if (!ost->st->codec->subtitle_header) {
                    ret = AVERROR(ENOMEM);
                    goto dump_format;
                }
                memcpy(ost->st->codec->subtitle_header, dec->subtitle_header, dec->subtitle_header_size);
                ost->st->codec->subtitle_header_size = dec->subtitle_header_size;
            }
            if (avcodec_open2(ost->st->codec, codec, &ost->opts) < 0) {
                snprintf(error, sizeof(error), "Error while opening encoder for output stream #%d:%d - maybe incorrect parameters such as bit_rate, rate, width or height",
                        ost->file_index, ost->index);
                ret = AVERROR(EINVAL);
                goto dump_format;
            }
            assert_codec_experimental(ost->st->codec, 1);
            assert_avoptions(ost->opts);
            if (ost->st->codec->bit_rate && ost->st->codec->bit_rate < 1000)
                av_log(NULL, AV_LOG_WARNING, "The bitrate parameter is set too low."
                                             " It takes bits/s as argument, not kbits/s\n");
            extra_size += ost->st->codec->extradata_size;

            if (ost->st->codec->me_threshold)
                input_streams[ost->source_index].st->codec->debug |= FF_DEBUG_MV;
        }
    }

    /* init input streams */
    for (i = 0; i < nb_input_streams; i++)
        if ((ret = init_input_stream(i, output_streams, nb_output_streams, error, sizeof(error))) < 0)
            goto dump_format;

    /* discard unused programs */
    for (i = 0; i < nb_input_files; i++) {
        InputFile *ifile = &input_files[i];
        for (j = 0; j < ifile->ctx->nb_programs; j++) {
            AVProgram *p = ifile->ctx->programs[j];
            int discard  = AVDISCARD_ALL;

            for (k = 0; k < p->nb_stream_indexes; k++)
                if (!input_streams[ifile->ist_index + p->stream_index[k]].discard) {
                    discard = AVDISCARD_DEFAULT;
                    break;
                }
            p->discard = discard;
        }
    }

    /* open files and write file headers */
    for (i = 0; i < nb_output_files; i++) {
        oc = output_files[i].ctx;
        oc->interrupt_callback = int_cb;
        if (avformat_write_header(oc, &output_files[i].opts) < 0) {
            snprintf(error, sizeof(error), "Could not write header for output file #%d (incorrect codec parameters ?)", i);
            ret = AVERROR(EINVAL);
            goto dump_format;
        }
//        assert_avoptions(output_files[i].opts);
        if (strcmp(oc->oformat->name, "rtp")) {
            want_sdp = 0;
        }
    }

 dump_format:
    /* dump the file output parameters - cannot be done before in case
       of stream copy */
    for (i = 0; i < nb_output_files; i++) {
        av_dump_format(output_files[i].ctx, i, output_files[i].ctx->filename, 1);
    }

    /* dump the stream mapping */
    av_log(NULL, AV_LOG_INFO, "Stream mapping:\n");
    for (i = 0; i < nb_output_streams; i++) {
        ost = &output_streams[i];

        if (ost->attachment_filename) {
            /* an attached file */
            av_log(NULL, AV_LOG_INFO, "  File %s -> Stream #%d:%d\n",
                   ost->attachment_filename, ost->file_index, ost->index);
            continue;
        }
        av_log(NULL, AV_LOG_INFO, "  Stream #%d:%d -> #%d:%d",
               input_streams[ost->source_index].file_index,
               input_streams[ost->source_index].st->index,
               ost->file_index,
               ost->index);
        if (ost->audio_channels_mapped) {
            av_log(NULL, AV_LOG_INFO, " [ch:");
            for (j = 0; j < ost->audio_channels_mapped; j++)
                if (ost->audio_channels_map[j] == -1)
                    av_log(NULL, AV_LOG_INFO, " M");
                else
                    av_log(NULL, AV_LOG_INFO, " %d", ost->audio_channels_map[j]);
            av_log(NULL, AV_LOG_INFO, "]");
        }
        if (ost->sync_ist != &input_streams[ost->source_index])
            av_log(NULL, AV_LOG_INFO, " [sync #%d:%d]",
                   ost->sync_ist->file_index,
                   ost->sync_ist->st->index);
        if (ost->stream_copy)
            av_log(NULL, AV_LOG_INFO, " (copy)");
        else
            av_log(NULL, AV_LOG_INFO, " (%s -> %s)", input_streams[ost->source_index].dec ?
                   input_streams[ost->source_index].dec->name : "?",
                   ost->enc ? ost->enc->name : "?");
        av_log(NULL, AV_LOG_INFO, "\n");
    }

    if (ret) {
        av_log(NULL, AV_LOG_ERROR, "%s\n", error);
        return ret;
    }

    if (want_sdp) {
        print_sdp(output_files, nb_output_files);
    }

    return 0;
}

/*
 * The following code is the main loop of the file converter
 */
static int transcode(OutputFile *output_files, int nb_output_files,
                     InputFile  *input_files,  int nb_input_files)
{
    int ret, i;
    AVFormatContext *is, *os;
    OutputStream *ost;
    InputStream *ist;
    uint8_t *no_packet;
    int no_packet_count=0;
    int64_t timer_start;
    int key;

    if (!(no_packet = av_mallocz(nb_input_files)))
        exit_program(1);

    ret = transcode_init(output_files, nb_output_files, input_files, nb_input_files);
    if (ret < 0)
        goto fail;

    if (!using_stdin) {
        av_log(NULL, AV_LOG_INFO, "Press [q] to stop, [?] for help\n");
    }

    timer_start = av_gettime();

    for(; received_sigterm == 0;) {
        int file_index, ist_index;
        AVPacket pkt;
        int64_t ipts_min;
        double opts_min;
        int64_t cur_time= av_gettime();

        ipts_min= INT64_MAX;
        opts_min= 1e100;
        /* if 'q' pressed, exits */
        if (!using_stdin) {
            static int64_t last_time;
            if (received_nb_signals)
                break;
            /* read_key() returns 0 on EOF */
            if(cur_time - last_time >= 100000 && !run_as_daemon){
                key =  read_key();
                last_time = cur_time;
            }else
                key = -1;
            if (key == 'q')
                break;
            if (key == '+') av_log_set_level(av_log_get_level()+10);
            if (key == '-') av_log_set_level(av_log_get_level()-10);
            if (key == 's') qp_hist     ^= 1;
            if (key == 'h'){
                if (do_hex_dump){
                    do_hex_dump = do_pkt_dump = 0;
                } else if(do_pkt_dump){
                    do_hex_dump = 1;
                } else
                    do_pkt_dump = 1;
                av_log_set_level(AV_LOG_DEBUG);
            }
#if CONFIG_AVFILTER
            if (key == 'c' || key == 'C'){
                char buf[4096], target[64], command[256], arg[256] = {0};
                double time;
                int k, n = 0;
                fprintf(stderr, "\nEnter command: <target> <time> <command>[ <argument>]\n");
                i = 0;
                while ((k = read_key()) != '\n' && k != '\r' && i < sizeof(buf)-1)
                    if (k > 0)
                        buf[i++] = k;
                buf[i] = 0;
                if (k > 0 &&
                    (n = sscanf(buf, "%63[^ ] %lf %255[^ ] %255[^\n]", target, &time, command, arg)) >= 3) {
                    av_log(NULL, AV_LOG_DEBUG, "Processing command target:%s time:%f command:%s arg:%s",
                           target, time, command, arg);
                    for (i = 0; i < nb_output_streams; i++) {
                        ost = &output_streams[i];
                        if (ost->graph) {
                            if (time < 0) {
                                ret = avfilter_graph_send_command(ost->graph, target, command, arg, buf, sizeof(buf),
                                                                  key == 'c' ? AVFILTER_CMD_FLAG_ONE : 0);
                                fprintf(stderr, "Command reply for stream %d: ret:%d res:%s\n", i, ret, buf);
                            } else {
                                ret = avfilter_graph_queue_command(ost->graph, target, command, arg, 0, time);
                            }
                        }
                    }
                } else {
                    av_log(NULL, AV_LOG_ERROR,
                           "Parse error, at least 3 arguments were expected, "
                           "only %d given in string '%s'\n", n, buf);
                }
            }
#endif
            if (key == 'd' || key == 'D'){
                int debug=0;
                if(key == 'D') {
                    debug = input_streams[0].st->codec->debug<<1;
                    if(!debug) debug = 1;
                    while(debug & (FF_DEBUG_DCT_COEFF|FF_DEBUG_VIS_QP|FF_DEBUG_VIS_MB_TYPE)) //unsupported, would just crash
                        debug += debug;
                }else
                    if(scanf("%d", &debug)!=1)
                        fprintf(stderr,"error parsing debug value\n");
                for(i=0;i<nb_input_streams;i++) {
                    input_streams[i].st->codec->debug = debug;
                }
                for(i=0;i<nb_output_streams;i++) {
                    ost = &output_streams[i];
                    ost->st->codec->debug = debug;
                }
                if(debug) av_log_set_level(AV_LOG_DEBUG);
                fprintf(stderr,"debug=%d\n", debug);
            }
            if (key == '?'){
                fprintf(stderr, "key    function\n"
                                "?      show this help\n"
                                "+      increase verbosity\n"
                                "-      decrease verbosity\n"
                                "c      Send command to filtergraph\n"
                                "D      cycle through available debug modes\n"
                                "h      dump packets/hex press to cycle through the 3 states\n"
                                "q      quit\n"
                                "s      Show QP histogram\n"
                );
            }
        }

        /* select the stream that we must read now by looking at the
           smallest output pts */
        file_index = -1;
        for (i = 0; i < nb_output_streams; i++) {
            OutputFile *of;
            int64_t ipts;
            double  opts;
            ost = &output_streams[i];
            of = &output_files[ost->file_index];
            os = output_files[ost->file_index].ctx;
            ist = &input_streams[ost->source_index];
            if (ost->is_past_recording_time || no_packet[ist->file_index] ||
                (os->pb && avio_tell(os->pb) >= of->limit_filesize))
                continue;
            opts = ost->st->pts.val * av_q2d(ost->st->time_base);
            ipts = ist->pts;
            if (!input_files[ist->file_index].eof_reached){
                if(ipts < ipts_min) {
                    ipts_min = ipts;
                    if(input_sync ) file_index = ist->file_index;
                }
                if(opts < opts_min) {
                    opts_min = opts;
                    if(!input_sync) file_index = ist->file_index;
                }
            }
            if (ost->frame_number >= ost->max_frames) {
                int j;
                for (j = 0; j < of->ctx->nb_streams; j++)
                    output_streams[of->ost_index + j].is_past_recording_time = 1;
                continue;
            }
        }
        /* if none, if is finished */
        if (file_index < 0) {
            if(no_packet_count){
                no_packet_count=0;
                memset(no_packet, 0, nb_input_files);
                usleep(10000);
                continue;
            }
            break;
        }

        /* read a frame from it and output it in the fifo */
        is = input_files[file_index].ctx;
        ret= av_read_frame(is, &pkt);
        if(ret == AVERROR(EAGAIN)){
            no_packet[file_index]=1;
            no_packet_count++;
            continue;
        }
        if (ret < 0) {
            input_files[file_index].eof_reached = 1;
            if (opt_shortest)
                break;
            else
                continue;
        }

        no_packet_count=0;
        memset(no_packet, 0, nb_input_files);

        if (do_pkt_dump) {
            av_pkt_dump_log2(NULL, AV_LOG_DEBUG, &pkt, do_hex_dump,
                             is->streams[pkt.stream_index]);
        }
        /* the following test is needed in case new streams appear
           dynamically in stream : we ignore them */
        if (pkt.stream_index >= input_files[file_index].nb_streams)
            goto discard_packet;
        ist_index = input_files[file_index].ist_index + pkt.stream_index;
        ist = &input_streams[ist_index];
        if (ist->discard)
            goto discard_packet;

        if (pkt.dts != AV_NOPTS_VALUE)
            pkt.dts += av_rescale_q(input_files[ist->file_index].ts_offset, AV_TIME_BASE_Q, ist->st->time_base);
        if (pkt.pts != AV_NOPTS_VALUE)
            pkt.pts += av_rescale_q(input_files[ist->file_index].ts_offset, AV_TIME_BASE_Q, ist->st->time_base);

        if(pkt.pts != AV_NOPTS_VALUE)
            pkt.pts *= ist->ts_scale;
        if(pkt.dts != AV_NOPTS_VALUE)
            pkt.dts *= ist->ts_scale;

//        fprintf(stderr, "next:%"PRId64" dts:%"PRId64" off:%"PRId64" %d\n", ist->next_pts, pkt.dts, input_files[ist->file_index].ts_offset, ist->st->codec->codec_type);
        if (pkt.dts != AV_NOPTS_VALUE && ist->next_pts != AV_NOPTS_VALUE
            && (is->iformat->flags & AVFMT_TS_DISCONT)) {
            int64_t pkt_dts= av_rescale_q(pkt.dts, ist->st->time_base, AV_TIME_BASE_Q);
            int64_t delta= pkt_dts - ist->next_pts;
            if((delta < -1LL*dts_delta_threshold*AV_TIME_BASE ||
                (delta > 1LL*dts_delta_threshold*AV_TIME_BASE &&
                 ist->st->codec->codec_type != AVMEDIA_TYPE_SUBTITLE) ||
                pkt_dts+1<ist->pts)&& !copy_ts){
                input_files[ist->file_index].ts_offset -= delta;
                av_log(NULL, AV_LOG_DEBUG, "timestamp discontinuity %"PRId64", new offset= %"PRId64"\n",
                       delta, input_files[ist->file_index].ts_offset);
                pkt.dts-= av_rescale_q(delta, AV_TIME_BASE_Q, ist->st->time_base);
                if(pkt.pts != AV_NOPTS_VALUE)
                    pkt.pts-= av_rescale_q(delta, AV_TIME_BASE_Q, ist->st->time_base);
            }
        }

        //fprintf(stderr,"read #%d.%d size=%d\n", ist->file_index, ist->st->index, pkt.size);
        if (output_packet(ist, output_streams, nb_output_streams, &pkt) < 0) {

            av_log(NULL, AV_LOG_ERROR, "Error while decoding stream #%d:%d\n",
                   ist->file_index, ist->st->index);
            if (exit_on_error)
                exit_program(1);
            av_free_packet(&pkt);
            continue;
        }

    discard_packet:
        av_free_packet(&pkt);

        /* dump report by using the output first video and audio streams */
        print_report(output_files, output_streams, nb_output_streams, 0, timer_start, cur_time);
    }

    /* at the end of stream, we must flush the decoder buffers */
    for (i = 0; i < nb_input_streams; i++) {
        ist = &input_streams[i];
        if (ist->decoding_needed) {
            output_packet(ist, output_streams, nb_output_streams, NULL);
        }
    }
    flush_encoders(output_streams, nb_output_streams);

    term_exit();

    /* write the trailer if needed and close file */
    for(i=0;i<nb_output_files;i++) {
        os = output_files[i].ctx;
        av_write_trailer(os);
    }

    /* dump report by using the first video and audio streams */
    print_report(output_files, output_streams, nb_output_streams, 1, timer_start, av_gettime());

    /* close each encoder */
    for (i = 0; i < nb_output_streams; i++) {
        ost = &output_streams[i];
        if (ost->encoding_needed) {
            av_freep(&ost->st->codec->stats_in);
            avcodec_close(ost->st->codec);
        }
#if CONFIG_AVFILTER
        avfilter_graph_free(&ost->graph);
#endif
    }

    /* close each decoder */
    for (i = 0; i < nb_input_streams; i++) {
        ist = &input_streams[i];
        if (ist->decoding_needed) {
            avcodec_close(ist->st->codec);
        }
    }

    /* finished ! */
    ret = 0;

 fail:
    av_freep(&bit_buffer);
    av_freep(&no_packet);

    if (output_streams) {
        for (i = 0; i < nb_output_streams; i++) {
            ost = &output_streams[i];
            if (ost) {
                if (ost->stream_copy)
                    av_freep(&ost->st->codec->extradata);
                if (ost->logfile) {
                    fclose(ost->logfile);
                    ost->logfile = NULL;
                }
                av_fifo_free(ost->fifo); /* works even if fifo is not
                                             initialized but set to zero */
                av_freep(&ost->st->codec->subtitle_header);
                av_free(ost->resample_frame.data[0]);
                av_free(ost->forced_kf_pts);
                if (ost->video_resample)
                    sws_freeContext(ost->img_resample_ctx);
                swr_free(&ost->swr);
                av_dict_free(&ost->opts);
            }
        }
    }
    return ret;
}

static int opt_frame_crop(const char *opt, const char *arg)
{
    av_log(NULL, AV_LOG_FATAL, "Option '%s' has been removed, use the crop filter instead\n", opt);
    return AVERROR(EINVAL);
}

static int opt_pad(const char *opt, const char *arg)
{
    av_log(NULL, AV_LOG_FATAL, "Option '%s' has been removed, use the pad filter instead\n", opt);
    return -1;
}

static double parse_frame_aspect_ratio(const char *arg)
{
    int x = 0, y = 0;
    double ar = 0;
    const char *p;
    char *end;

    p = strchr(arg, ':');
    if (p) {
        x = strtol(arg, &end, 10);
        if (end == p)
            y = strtol(end+1, &end, 10);
        if (x > 0 && y > 0)
            ar = (double)x / (double)y;
    } else
        ar = strtod(arg, NULL);

    if (!ar) {
        av_log(NULL, AV_LOG_FATAL, "Incorrect aspect ratio specification.\n");
        exit_program(1);
    }
    return ar;
}

static int opt_video_channel(const char *opt, const char *arg)
{
    av_log(NULL, AV_LOG_WARNING, "This option is deprecated, use -channel.\n");
    return opt_default("channel", arg);
}

static int opt_video_standard(const char *opt, const char *arg)
{
    av_log(NULL, AV_LOG_WARNING, "This option is deprecated, use -standard.\n");
    return opt_default("standard", arg);
}

static int opt_audio_codec(OptionsContext *o, const char *opt, const char *arg)
{
    audio_codec_name = arg;
    return parse_option(o, "codec:a", arg, options);
}

static int opt_video_codec(OptionsContext *o, const char *opt, const char *arg)
{
    video_codec_name = arg;
    return parse_option(o, "codec:v", arg, options);
}

static int opt_subtitle_codec(OptionsContext *o, const char *opt, const char *arg)
{
    subtitle_codec_name = arg;
    return parse_option(o, "codec:s", arg, options);
}

static int opt_data_codec(OptionsContext *o, const char *opt, const char *arg)
{
    return parse_option(o, "codec:d", arg, options);
}

static int opt_map(OptionsContext *o, const char *opt, const char *arg)
{
    StreamMap *m = NULL;
    int i, negative = 0, file_idx;
    int sync_file_idx = -1, sync_stream_idx;
    char *p, *sync;
    char *map;

    if (*arg == '-') {
        negative = 1;
        arg++;
    }
    map = av_strdup(arg);

    /* parse sync stream first, just pick first matching stream */
    if (sync = strchr(map, ',')) {
        *sync = 0;
        sync_file_idx = strtol(sync + 1, &sync, 0);
        if (sync_file_idx >= nb_input_files || sync_file_idx < 0) {
            av_log(NULL, AV_LOG_FATAL, "Invalid sync file index: %d.\n", sync_file_idx);
            exit_program(1);
        }
        if (*sync)
            sync++;
        for (i = 0; i < input_files[sync_file_idx].nb_streams; i++)
            if (check_stream_specifier(input_files[sync_file_idx].ctx,
                                       input_files[sync_file_idx].ctx->streams[i], sync) == 1) {
                sync_stream_idx = i;
                break;
            }
        if (i == input_files[sync_file_idx].nb_streams) {
            av_log(NULL, AV_LOG_FATAL, "Sync stream specification in map %s does not "
                                       "match any streams.\n", arg);
            exit_program(1);
        }
    }


    file_idx = strtol(map, &p, 0);
    if (file_idx >= nb_input_files || file_idx < 0) {
        av_log(NULL, AV_LOG_FATAL, "Invalid input file index: %d.\n", file_idx);
        exit_program(1);
    }
    if (negative)
        /* disable some already defined maps */
        for (i = 0; i < o->nb_stream_maps; i++) {
            m = &o->stream_maps[i];
            if (file_idx == m->file_index &&
                check_stream_specifier(input_files[m->file_index].ctx,
                                       input_files[m->file_index].ctx->streams[m->stream_index],
                                       *p == ':' ? p + 1 : p) > 0)
                m->disabled = 1;
        }
    else
        for (i = 0; i < input_files[file_idx].nb_streams; i++) {
            if (check_stream_specifier(input_files[file_idx].ctx, input_files[file_idx].ctx->streams[i],
                        *p == ':' ? p + 1 : p) <= 0)
                continue;
            o->stream_maps = grow_array(o->stream_maps, sizeof(*o->stream_maps),
                                        &o->nb_stream_maps, o->nb_stream_maps + 1);
            m = &o->stream_maps[o->nb_stream_maps - 1];

            m->file_index   = file_idx;
            m->stream_index = i;

            if (sync_file_idx >= 0) {
                m->sync_file_index   = sync_file_idx;
                m->sync_stream_index = sync_stream_idx;
            } else {
                m->sync_file_index   = file_idx;
                m->sync_stream_index = i;
            }
        }

    if (!m) {
        av_log(NULL, AV_LOG_FATAL, "Stream map '%s' matches no streams.\n", arg);
        exit_program(1);
    }

    av_freep(&map);
    return 0;
}

static int opt_attach(OptionsContext *o, const char *opt, const char *arg)
{
    o->attachments = grow_array(o->attachments, sizeof(*o->attachments),
                                &o->nb_attachments, o->nb_attachments + 1);
    o->attachments[o->nb_attachments - 1] = arg;
    return 0;
}

static int opt_map_channel(OptionsContext *o, const char *opt, const char *arg)
{
    int n;
    AVStream *st;
    AudioChannelMap *m;

    o->audio_channel_maps =
        grow_array(o->audio_channel_maps, sizeof(*o->audio_channel_maps),
                   &o->nb_audio_channel_maps, o->nb_audio_channel_maps + 1);
    m = &o->audio_channel_maps[o->nb_audio_channel_maps - 1];

    /* muted channel syntax */
    n = sscanf(arg, "%d:%d.%d", &m->channel_idx, &m->ofile_idx, &m->ostream_idx);
    if ((n == 1 || n == 3) && m->channel_idx == -1) {
        m->file_idx = m->stream_idx = -1;
        if (n == 1)
            m->ofile_idx = m->ostream_idx = -1;
        return 0;
    }

    /* normal syntax */
    n = sscanf(arg, "%d.%d.%d:%d.%d",
               &m->file_idx,  &m->stream_idx, &m->channel_idx,
               &m->ofile_idx, &m->ostream_idx);

    if (n != 3 && n != 5) {
        av_log(NULL, AV_LOG_FATAL, "Syntax error, mapchan usage: "
               "[file.stream.channel|-1][:syncfile:syncstream]\n");
        exit_program(1);
    }

    if (n != 5) // only file.stream.channel specified
        m->ofile_idx = m->ostream_idx = -1;

    /* check input */
    if (m->file_idx < 0 || m->file_idx >= nb_input_files) {
        av_log(NULL, AV_LOG_FATAL, "mapchan: invalid input file index: %d\n",
               m->file_idx);
        exit_program(1);
    }
    if (m->stream_idx < 0 ||
        m->stream_idx >= input_files[m->file_idx].nb_streams) {
        av_log(NULL, AV_LOG_FATAL, "mapchan: invalid input file stream index #%d.%d\n",
               m->file_idx, m->stream_idx);
        exit_program(1);
    }
    st = input_files[m->file_idx].ctx->streams[m->stream_idx];
    if (st->codec->codec_type != AVMEDIA_TYPE_AUDIO) {
        av_log(NULL, AV_LOG_FATAL, "mapchan: stream #%d.%d is not an audio stream.\n",
               m->file_idx, m->stream_idx);
        exit_program(1);
    }
    if (m->channel_idx < 0 || m->channel_idx >= st->codec->channels) {
        av_log(NULL, AV_LOG_FATAL, "mapchan: invalid audio channel #%d.%d.%d\n",
               m->file_idx, m->stream_idx, m->channel_idx);
        exit_program(1);
    }
    return 0;
}

static void parse_meta_type(char *arg, char *type, int *index)
{
    if (*arg) {
        *type = *arg;
        switch (*arg) {
        case 'g':
            break;
        case 's':
        case 'c':
        case 'p':
            if (*(++arg) == ':')
                *index = strtol(++arg, NULL, 0);
            break;
        default:
            av_log(NULL, AV_LOG_FATAL, "Invalid metadata type %c.\n", *arg);
            exit_program(1);
        }
    } else
        *type = 'g';
}

static int opt_map_metadata(OptionsContext *o, const char *opt, const char *arg)
{
    MetadataMap *m, *m1;
    char *p;

    o->meta_data_maps = grow_array(o->meta_data_maps, sizeof(*o->meta_data_maps),
                                   &o->nb_meta_data_maps, o->nb_meta_data_maps + 1);

    m = &o->meta_data_maps[o->nb_meta_data_maps - 1][1];
    m->file = strtol(arg, &p, 0);
    parse_meta_type(*p ? p + 1 : p, &m->type, &m->index);

    m1 = &o->meta_data_maps[o->nb_meta_data_maps - 1][0];
    if (p = strchr(opt, ':'))
        parse_meta_type(p + 1, &m1->type, &m1->index);
    else
        m1->type = 'g';

    if (m->type == 'g' || m1->type == 'g')
        o->metadata_global_manual = 1;
    if (m->type == 's' || m1->type == 's')
        o->metadata_streams_manual = 1;
    if (m->type == 'c' || m1->type == 'c')
        o->metadata_chapters_manual = 1;

    return 0;
}

static int opt_map_meta_data(OptionsContext *o, const char *opt, const char *arg)
{
    av_log(NULL, AV_LOG_WARNING, "-map_meta_data is deprecated and will be removed soon. "
                    "Use -map_metadata instead.\n");
    return opt_map_metadata(o, opt, arg);
}

static int opt_recording_timestamp(OptionsContext *o, const char *opt, const char *arg)
{
    char buf[128];
    int64_t recording_timestamp = parse_time_or_die(opt, arg, 0) / 1E6;
    struct tm time = *gmtime((time_t*)&recording_timestamp);
    strftime(buf, sizeof(buf), "creation_time=%FT%T%z", &time);
    parse_option(o, "metadata", buf, options);

    av_log(NULL, AV_LOG_WARNING, "%s is deprecated, set the 'creation_time' metadata "
                                 "tag instead.\n", opt);
    return 0;
}

static AVCodec *find_codec_or_die(const char *name, enum AVMediaType type, int encoder)
{
    const char *codec_string = encoder ? "encoder" : "decoder";
    AVCodec *codec;

    codec = encoder ?
        avcodec_find_encoder_by_name(name) :
        avcodec_find_decoder_by_name(name);
    if(!codec) {
        av_log(NULL, AV_LOG_FATAL, "Unknown %s '%s'\n", codec_string, name);
        exit_program(1);
    }
    if(codec->type != type) {
        av_log(NULL, AV_LOG_FATAL, "Invalid %s type '%s'\n", codec_string, name);
        exit_program(1);
    }
    return codec;
}

static AVCodec *choose_decoder(OptionsContext *o, AVFormatContext *s, AVStream *st)
{
    char *codec_name = NULL;

    MATCH_PER_STREAM_OPT(codec_names, str, codec_name, s, st);
    if (codec_name) {
        AVCodec *codec = find_codec_or_die(codec_name, st->codec->codec_type, 0);
        st->codec->codec_id = codec->id;
        return codec;
    } else
        return avcodec_find_decoder(st->codec->codec_id);
}

/**
 * Add all the streams from the given input file to the global
 * list of input streams.
 */
static void add_input_streams(OptionsContext *o, AVFormatContext *ic)
{
    int i, rfps, rfps_base;
    char *next, *codec_tag = NULL;

    for (i = 0; i < ic->nb_streams; i++) {
        AVStream *st = ic->streams[i];
        AVCodecContext *dec = st->codec;
        InputStream *ist;

        input_streams = grow_array(input_streams, sizeof(*input_streams), &nb_input_streams, nb_input_streams + 1);
        ist = &input_streams[nb_input_streams - 1];
        ist->st = st;
        ist->file_index = nb_input_files;
        ist->discard = 1;
        ist->opts = filter_codec_opts(codec_opts, choose_decoder(o, ic, st), ic, st);

        ist->ts_scale = 1.0;
        MATCH_PER_STREAM_OPT(ts_scale, dbl, ist->ts_scale, ic, st);

        MATCH_PER_STREAM_OPT(codec_tags, str, codec_tag, ic, st);
        if (codec_tag) {
            uint32_t tag = strtol(codec_tag, &next, 0);
            if (*next)
                tag = AV_RL32(codec_tag);
            st->codec->codec_tag = tag;
        }

        ist->dec = choose_decoder(o, ic, st);

        switch (dec->codec_type) {
        case AVMEDIA_TYPE_AUDIO:
            if(!ist->dec)
                ist->dec = avcodec_find_decoder(dec->codec_id);
            if(o->audio_disable)
                st->discard= AVDISCARD_ALL;
            break;
        case AVMEDIA_TYPE_VIDEO:
            if(!ist->dec)
                ist->dec = avcodec_find_decoder(dec->codec_id);
            rfps      = ic->streams[i]->r_frame_rate.num;
            rfps_base = ic->streams[i]->r_frame_rate.den;
            if (dec->lowres) {
                dec->flags |= CODEC_FLAG_EMU_EDGE;
            }

            if (dec->time_base.den != rfps*dec->ticks_per_frame || dec->time_base.num != rfps_base) {

                av_log(NULL, AV_LOG_INFO,"\nSeems stream %d codec frame rate differs from container frame rate: %2.2f (%d/%d) -> %2.2f (%d/%d)\n",
                       i, (float)dec->time_base.den / dec->time_base.num, dec->time_base.den, dec->time_base.num,
                       (float)rfps / rfps_base, rfps, rfps_base);
            }

            if (o->video_disable)
                st->discard= AVDISCARD_ALL;
            else if(video_discard)
                st->discard= video_discard;
            break;
        case AVMEDIA_TYPE_DATA:
            if (o->data_disable)
                st->discard= AVDISCARD_ALL;
            break;
        case AVMEDIA_TYPE_SUBTITLE:
            if(!ist->dec)
                ist->dec = avcodec_find_decoder(dec->codec_id);
            if(o->subtitle_disable)
                st->discard = AVDISCARD_ALL;
            break;
        case AVMEDIA_TYPE_ATTACHMENT:
        case AVMEDIA_TYPE_UNKNOWN:
            break;
        default:
            abort();
        }
    }
}

static void assert_file_overwrite(const char *filename)
{
    if ((!file_overwrite || no_file_overwrite) &&
        (strchr(filename, ':') == NULL || filename[1] == ':' ||
         av_strstart(filename, "file:", NULL))) {
        if (avio_check(filename, 0) == 0) {
            if (!using_stdin && (!no_file_overwrite || file_overwrite)) {
                fprintf(stderr,"File '%s' already exists. Overwrite ? [y/N] ", filename);
                fflush(stderr);
                term_exit();
                if (!read_yesno()) {
                    av_log(0, AV_LOG_FATAL, "Not overwriting - exiting\n");
                    exit_program(1);
                }
                term_init();
            }
            else {
                av_log(0, AV_LOG_FATAL, "File '%s' already exists. Exiting.\n", filename);
                exit_program(1);
            }
        }
    }
}

static void dump_attachment(AVStream *st, const char *filename)
{
    int ret;
    AVIOContext *out = NULL;
    AVDictionaryEntry *e;

    if (!st->codec->extradata_size) {
        av_log(NULL, AV_LOG_WARNING, "No extradata to dump in stream #%d:%d.\n",
               nb_input_files - 1, st->index);
        return;
    }
    if (!*filename && (e = av_dict_get(st->metadata, "filename", NULL, 0)))
        filename = e->value;
    if (!*filename) {
        av_log(NULL, AV_LOG_FATAL, "No filename specified and no 'filename' tag"
               "in stream #%d:%d.\n", nb_input_files - 1, st->index);
        exit_program(1);
    }

    assert_file_overwrite(filename);

    if ((ret = avio_open2(&out, filename, AVIO_FLAG_WRITE, &int_cb, NULL)) < 0) {
        av_log(NULL, AV_LOG_FATAL, "Could not open file %s for writing.\n",
               filename);
        exit_program(1);
    }

    avio_write(out, st->codec->extradata, st->codec->extradata_size);
    avio_flush(out);
    avio_close(out);
}

static int opt_input_file(OptionsContext *o, const char *opt, const char *filename)
{
    AVFormatContext *ic;
    AVInputFormat *file_iformat = NULL;
    int err, i, ret;
    int64_t timestamp;
    uint8_t buf[128];
    AVDictionary **opts;
    int orig_nb_streams;                     // number of streams before avformat_find_stream_info

    if (o->format) {
        if (!(file_iformat = av_find_input_format(o->format))) {
            av_log(NULL, AV_LOG_FATAL, "Unknown input format: '%s'\n", o->format);
            exit_program(1);
        }
    }

    if (!strcmp(filename, "-"))
        filename = "pipe:";

    using_stdin |= !strncmp(filename, "pipe:", 5) ||
                    !strcmp(filename, "/dev/stdin");

    /* get default parameters from command line */
    ic = avformat_alloc_context();
    if (!ic) {
        print_error(filename, AVERROR(ENOMEM));
        exit_program(1);
    }
    if (o->nb_audio_sample_rate) {
        snprintf(buf, sizeof(buf), "%d", o->audio_sample_rate[o->nb_audio_sample_rate - 1].u.i);
        av_dict_set(&format_opts, "sample_rate", buf, 0);
    }
    if (o->nb_audio_channels) {
        snprintf(buf, sizeof(buf), "%d", o->audio_channels[o->nb_audio_channels - 1].u.i);
        av_dict_set(&format_opts, "channels", buf, 0);
    }
    if (o->nb_frame_rates) {
        av_dict_set(&format_opts, "framerate", o->frame_rates[o->nb_frame_rates - 1].u.str, 0);
    }
    if (o->nb_frame_sizes) {
        av_dict_set(&format_opts, "video_size", o->frame_sizes[o->nb_frame_sizes - 1].u.str, 0);
    }
    if (o->nb_frame_pix_fmts)
        av_dict_set(&format_opts, "pixel_format", o->frame_pix_fmts[o->nb_frame_pix_fmts - 1].u.str, 0);

    ic->video_codec_id   = video_codec_name ?
        find_codec_or_die(video_codec_name   , AVMEDIA_TYPE_VIDEO   , 0)->id : CODEC_ID_NONE;
    ic->audio_codec_id   = audio_codec_name ?
        find_codec_or_die(audio_codec_name   , AVMEDIA_TYPE_AUDIO   , 0)->id : CODEC_ID_NONE;
    ic->subtitle_codec_id= subtitle_codec_name ?
        find_codec_or_die(subtitle_codec_name, AVMEDIA_TYPE_SUBTITLE, 0)->id : CODEC_ID_NONE;
    ic->flags |= AVFMT_FLAG_NONBLOCK;
    ic->interrupt_callback = int_cb;

    if (loop_input) {
        av_log(NULL, AV_LOG_WARNING,
            "-loop_input is deprecated, use -loop 1\n"
            "Note, both loop options only work with -f image2\n"
        );
        ic->loop_input = loop_input;
    }

    /* open the input file with generic avformat function */
    err = avformat_open_input(&ic, filename, file_iformat, &format_opts);
    if (err < 0) {
        print_error(filename, err);
        exit_program(1);
    }
    assert_avoptions(format_opts);

    /* apply forced codec ids */
    for (i = 0; i < ic->nb_streams; i++)
        choose_decoder(o, ic, ic->streams[i]);

    /* Set AVCodecContext options for avformat_find_stream_info */
    opts = setup_find_stream_info_opts(ic, codec_opts);
    orig_nb_streams = ic->nb_streams;

    /* If not enough info to get the stream parameters, we decode the
       first frames to get it. (used in mpeg case for example) */
    ret = avformat_find_stream_info(ic, opts);
    if (ret < 0) {
        av_log(NULL, AV_LOG_FATAL, "%s: could not find codec parameters\n", filename);
        av_close_input_file(ic);
        exit_program(1);
    }

    timestamp = o->start_time;
    /* add the stream start time */
    if (ic->start_time != AV_NOPTS_VALUE)
        timestamp += ic->start_time;

    /* if seeking requested, we execute it */
    if (o->start_time != 0) {
        ret = av_seek_frame(ic, -1, timestamp, AVSEEK_FLAG_BACKWARD);
        if (ret < 0) {
            av_log(NULL, AV_LOG_WARNING, "%s: could not seek to position %0.3f\n",
                   filename, (double)timestamp / AV_TIME_BASE);
        }
    }

    /* update the current parameters so that they match the one of the input stream */
    add_input_streams(o, ic);

    /* dump the file content */
    av_dump_format(ic, nb_input_files, filename, 0);

    input_files = grow_array(input_files, sizeof(*input_files), &nb_input_files, nb_input_files + 1);
    input_files[nb_input_files - 1].ctx        = ic;
    input_files[nb_input_files - 1].ist_index  = nb_input_streams - ic->nb_streams;
    input_files[nb_input_files - 1].ts_offset  = o->input_ts_offset - (copy_ts ? 0 : timestamp);
    input_files[nb_input_files - 1].nb_streams = ic->nb_streams;
    input_files[nb_input_files - 1].rate_emu   = o->rate_emu;

    for (i = 0; i < o->nb_dump_attachment; i++) {
        int j;

        for (j = 0; j < ic->nb_streams; j++) {
            AVStream *st = ic->streams[j];

            if (check_stream_specifier(ic, st, o->dump_attachment[i].specifier) == 1)
                dump_attachment(st, o->dump_attachment[i].u.str);
        }
    }

    for (i = 0; i < orig_nb_streams; i++)
        av_dict_free(&opts[i]);
    av_freep(&opts);

    reset_options(o, 1);
    return 0;
}

static void parse_forced_key_frames(char *kf, OutputStream *ost)
{
    char *p;
    int n = 1, i;

    for (p = kf; *p; p++)
        if (*p == ',')
            n++;
    ost->forced_kf_count = n;
    ost->forced_kf_pts = av_malloc(sizeof(*ost->forced_kf_pts) * n);
    if (!ost->forced_kf_pts) {
        av_log(NULL, AV_LOG_FATAL, "Could not allocate forced key frames array.\n");
        exit_program(1);
    }
    for (i = 0; i < n; i++) {
        p = i ? strchr(p, ',') + 1 : kf;
        ost->forced_kf_pts[i] = parse_time_or_die("force_key_frames", p, 1);
    }
}

static uint8_t *get_line(AVIOContext *s)
{
    AVIOContext *line;
    uint8_t *buf;
    char c;

    if (avio_open_dyn_buf(&line) < 0) {
        av_log(NULL, AV_LOG_FATAL, "Could not alloc buffer for reading preset.\n");
        exit_program(1);
    }

    while ((c = avio_r8(s)) && c != '\n')
        avio_w8(line, c);
    avio_w8(line, 0);
    avio_close_dyn_buf(line, &buf);

    return buf;
}

static int get_preset_file_2(const char *preset_name, const char *codec_name, AVIOContext **s)
{
    int i, ret = 1;
    char filename[1000];
    const char *base[3] = { getenv("AVCONV_DATADIR"),
                            getenv("HOME"),
                            AVCONV_DATADIR,
                            };

    for (i = 0; i < FF_ARRAY_ELEMS(base) && ret; i++) {
        if (!base[i])
            continue;
        if (codec_name) {
            snprintf(filename, sizeof(filename), "%s%s/%s-%s.avpreset", base[i],
                     i != 1 ? "" : "/.avconv", codec_name, preset_name);
            ret = avio_open2(s, filename, AVIO_FLAG_READ, &int_cb, NULL);
        }
        if (ret) {
            snprintf(filename, sizeof(filename), "%s%s/%s.avpreset", base[i],
                     i != 1 ? "" : "/.avconv", preset_name);
            ret = avio_open2(s, filename, AVIO_FLAG_READ, &int_cb, NULL);
        }
    }
    return ret;
}

static void choose_encoder(OptionsContext *o, AVFormatContext *s, OutputStream *ost)
{
    char *codec_name = NULL;

    MATCH_PER_STREAM_OPT(codec_names, str, codec_name, s, ost->st);
    if (!codec_name) {
        ost->st->codec->codec_id = av_guess_codec(s->oformat, NULL, s->filename,
                                                  NULL, ost->st->codec->codec_type);
        ost->enc = avcodec_find_encoder(ost->st->codec->codec_id);
    } else if (!strcmp(codec_name, "copy"))
        ost->stream_copy = 1;
    else {
        ost->enc = find_codec_or_die(codec_name, ost->st->codec->codec_type, 1);
        ost->st->codec->codec_id = ost->enc->id;
    }
}

static OutputStream *new_output_stream(OptionsContext *o, AVFormatContext *oc, enum AVMediaType type)
{
    OutputStream *ost;
    AVStream *st = avformat_new_stream(oc, NULL);
    int idx      = oc->nb_streams - 1, ret = 0;
    char *bsf = NULL, *next, *codec_tag = NULL;
    AVBitStreamFilterContext *bsfc, *bsfc_prev = NULL;
    double qscale = -1;
    char *buf = NULL, *arg = NULL, *preset = NULL;
    AVIOContext *s = NULL;

    if (!st) {
        av_log(NULL, AV_LOG_FATAL, "Could not alloc stream.\n");
        exit_program(1);
    }

    if (oc->nb_streams - 1 < o->nb_streamid_map)
        st->id = o->streamid_map[oc->nb_streams - 1];

    output_streams = grow_array(output_streams, sizeof(*output_streams), &nb_output_streams,
                                nb_output_streams + 1);
    ost = &output_streams[nb_output_streams - 1];
    ost->file_index = nb_output_files;
    ost->index = idx;
    ost->st    = st;
    st->codec->codec_type = type;
    choose_encoder(o, oc, ost);
    if (ost->enc) {
        ost->opts  = filter_codec_opts(codec_opts, ost->enc, oc, st);
    }

    avcodec_get_context_defaults3(st->codec, ost->enc);
    st->codec->codec_type = type; // XXX hack, avcodec_get_context_defaults2() sets type to unknown for stream copy

    MATCH_PER_STREAM_OPT(presets, str, preset, oc, st);
    if (preset && (!(ret = get_preset_file_2(preset, ost->enc->name, &s)))) {
        do  {
            buf = get_line(s);
            if (!buf[0] || buf[0] == '#') {
                av_free(buf);
                continue;
            }
            if (!(arg = strchr(buf, '='))) {
                av_log(NULL, AV_LOG_FATAL, "Invalid line found in the preset file.\n");
                exit_program(1);
            }
            *arg++ = 0;
            av_dict_set(&ost->opts, buf, arg, AV_DICT_DONT_OVERWRITE);
            av_free(buf);
        } while (!s->eof_reached);
        avio_close(s);
    }
    if (ret) {
        av_log(NULL, AV_LOG_FATAL,
               "Preset %s specified for stream %d:%d, but could not be opened.\n",
               preset, ost->file_index, ost->index);
        exit_program(1);
    }

    ost->max_frames = INT64_MAX;
    MATCH_PER_STREAM_OPT(max_frames, i64, ost->max_frames, oc, st);

    MATCH_PER_STREAM_OPT(bitstream_filters, str, bsf, oc, st);
    while (bsf) {
        if (next = strchr(bsf, ','))
            *next++ = 0;
        if (!(bsfc = av_bitstream_filter_init(bsf))) {
            av_log(NULL, AV_LOG_FATAL, "Unknown bitstream filter %s\n", bsf);
            exit_program(1);
        }
        if (bsfc_prev)
            bsfc_prev->next = bsfc;
        else
            ost->bitstream_filters = bsfc;

        bsfc_prev = bsfc;
        bsf       = next;
    }

    MATCH_PER_STREAM_OPT(codec_tags, str, codec_tag, oc, st);
    if (codec_tag) {
        uint32_t tag = strtol(codec_tag, &next, 0);
        if (*next)
            tag = AV_RL32(codec_tag);
        st->codec->codec_tag = tag;
    }

    MATCH_PER_STREAM_OPT(qscale, dbl, qscale, oc, st);
    if (qscale >= 0 || same_quant) {
        st->codec->flags |= CODEC_FLAG_QSCALE;
        st->codec->global_quality = FF_QP2LAMBDA * qscale;
    }

    if (oc->oformat->flags & AVFMT_GLOBALHEADER)
        st->codec->flags |= CODEC_FLAG_GLOBAL_HEADER;

    av_opt_get_int(sws_opts, "sws_flags", 0, &ost->sws_flags);
    return ost;
}

static void parse_matrix_coeffs(uint16_t *dest, const char *str)
{
    int i;
    const char *p = str;
    for(i = 0;; i++) {
        dest[i] = atoi(p);
        if(i == 63)
            break;
        p = strchr(p, ',');
        if(!p) {
            av_log(NULL, AV_LOG_FATAL, "Syntax error in matrix \"%s\" at coeff %d\n", str, i);
            exit_program(1);
        }
        p++;
    }
}

static OutputStream *new_video_stream(OptionsContext *o, AVFormatContext *oc)
{
    AVStream *st;
    OutputStream *ost;
    AVCodecContext *video_enc;

    ost = new_output_stream(o, oc, AVMEDIA_TYPE_VIDEO);
    st  = ost->st;
    video_enc = st->codec;

    if (!ost->stream_copy) {
        const char *p = NULL;
        char *forced_key_frames = NULL, *frame_rate = NULL, *frame_size = NULL;
        char *frame_aspect_ratio = NULL, *frame_pix_fmt = NULL;
        char *intra_matrix = NULL, *inter_matrix = NULL, *filters = NULL;
        int i;

        MATCH_PER_STREAM_OPT(frame_rates, str, frame_rate, oc, st);
        if (frame_rate && av_parse_video_rate(&ost->frame_rate, frame_rate) < 0) {
            av_log(NULL, AV_LOG_FATAL, "Invalid framerate value: %s\n", frame_rate);
            exit_program(1);
        }

        MATCH_PER_STREAM_OPT(frame_sizes, str, frame_size, oc, st);
        if (frame_size && av_parse_video_size(&video_enc->width, &video_enc->height, frame_size) < 0) {
            av_log(NULL, AV_LOG_FATAL, "Invalid frame size: %s.\n", frame_size);
            exit_program(1);
        }

        MATCH_PER_STREAM_OPT(frame_aspect_ratios, str, frame_aspect_ratio, oc, st);
        if (frame_aspect_ratio)
            ost->frame_aspect_ratio = parse_frame_aspect_ratio(frame_aspect_ratio);

        video_enc->bits_per_raw_sample = frame_bits_per_raw_sample;
        MATCH_PER_STREAM_OPT(frame_pix_fmts, str, frame_pix_fmt, oc, st);
        if (frame_pix_fmt && (video_enc->pix_fmt = av_get_pix_fmt(frame_pix_fmt)) == PIX_FMT_NONE) {
            av_log(NULL, AV_LOG_FATAL, "Unknown pixel format requested: %s.\n", frame_pix_fmt);
            exit_program(1);
        }
        st->sample_aspect_ratio = video_enc->sample_aspect_ratio;

        if (intra_only)
            video_enc->gop_size = 0;
        MATCH_PER_STREAM_OPT(intra_matrices, str, intra_matrix, oc, st);
        if (intra_matrix) {
            if (!(video_enc->intra_matrix = av_mallocz(sizeof(*video_enc->intra_matrix) * 64))) {
                av_log(NULL, AV_LOG_FATAL, "Could not allocate memory for intra matrix.\n");
                exit_program(1);
            }
            parse_matrix_coeffs(video_enc->intra_matrix, intra_matrix);
        }
        MATCH_PER_STREAM_OPT(inter_matrices, str, inter_matrix, oc, st);
        if (inter_matrix) {
            if (!(video_enc->inter_matrix = av_mallocz(sizeof(*video_enc->inter_matrix) * 64))) {
                av_log(NULL, AV_LOG_FATAL, "Could not allocate memory for inter matrix.\n");
                exit_program(1);
            }
            parse_matrix_coeffs(video_enc->inter_matrix, inter_matrix);
        }

        MATCH_PER_STREAM_OPT(rc_overrides, str, p, oc, st);
        for(i=0; p; i++){
            int start, end, q;
            int e=sscanf(p, "%d,%d,%d", &start, &end, &q);
            if(e!=3){
                av_log(NULL, AV_LOG_FATAL, "error parsing rc_override\n");
                exit_program(1);
            }
            /* FIXME realloc failure */
            video_enc->rc_override=
                av_realloc(video_enc->rc_override,
                           sizeof(RcOverride)*(i+1));
            video_enc->rc_override[i].start_frame= start;
            video_enc->rc_override[i].end_frame  = end;
            if(q>0){
                video_enc->rc_override[i].qscale= q;
                video_enc->rc_override[i].quality_factor= 1.0;
            }
            else{
                video_enc->rc_override[i].qscale= 0;
                video_enc->rc_override[i].quality_factor= -q/100.0;
            }
            p= strchr(p, '/');
            if(p) p++;
        }
        video_enc->rc_override_count=i;
        if (!video_enc->rc_initial_buffer_occupancy)
            video_enc->rc_initial_buffer_occupancy = video_enc->rc_buffer_size*3/4;
        video_enc->intra_dc_precision= intra_dc_precision - 8;

        if (do_psnr)
            video_enc->flags|= CODEC_FLAG_PSNR;

        /* two pass mode */
        if (do_pass) {
            if (do_pass & 1) {
                video_enc->flags |= CODEC_FLAG_PASS1;
            }
            if (do_pass & 2) {
                video_enc->flags |= CODEC_FLAG_PASS2;
            }
        }

        MATCH_PER_STREAM_OPT(forced_key_frames, str, forced_key_frames, oc, st);
        if (forced_key_frames)
            parse_forced_key_frames(forced_key_frames, ost);

        MATCH_PER_STREAM_OPT(force_fps, i, ost->force_fps, oc, st);

        ost->top_field_first = -1;
        MATCH_PER_STREAM_OPT(top_field_first, i, ost->top_field_first, oc, st);

        MATCH_PER_STREAM_OPT(copy_initial_nonkeyframes, i, ost->copy_initial_nonkeyframes, oc ,st);

#if CONFIG_AVFILTER
        MATCH_PER_STREAM_OPT(filters, str, filters, oc, st);
        if (filters)
            ost->avfilter = av_strdup(filters);
#endif
    }

    return ost;
}

static OutputStream *new_audio_stream(OptionsContext *o, AVFormatContext *oc)
{
    int n;
    AVStream *st;
    OutputStream *ost;
    AVCodecContext *audio_enc;

    ost = new_output_stream(o, oc, AVMEDIA_TYPE_AUDIO);
    st  = ost->st;

    audio_enc = st->codec;
    audio_enc->codec_type = AVMEDIA_TYPE_AUDIO;

    if (!ost->stream_copy) {
        char *sample_fmt = NULL;

        MATCH_PER_STREAM_OPT(audio_channels, i, audio_enc->channels, oc, st);

        MATCH_PER_STREAM_OPT(sample_fmts, str, sample_fmt, oc, st);
        if (sample_fmt &&
            (audio_enc->sample_fmt = av_get_sample_fmt(sample_fmt)) == AV_SAMPLE_FMT_NONE) {
            av_log(NULL, AV_LOG_FATAL, "Invalid sample format '%s'\n", sample_fmt);
            exit_program(1);
        }

        MATCH_PER_STREAM_OPT(audio_sample_rate, i, audio_enc->sample_rate, oc, st);

        ost->rematrix_volume=1.0;
        MATCH_PER_STREAM_OPT(rematrix_volume, f, ost->rematrix_volume, oc, st);
    }

    /* check for channel mapping for this audio stream */
    for (n = 0; n < o->nb_audio_channel_maps; n++) {
        AudioChannelMap *map = &o->audio_channel_maps[n];
        InputStream *ist = &input_streams[ost->source_index];
        if ((map->channel_idx == -1 || (ist->file_index == map->file_idx && ist->st->index == map->stream_idx)) &&
            (map->ofile_idx   == -1 || ost->file_index == map->ofile_idx) &&
            (map->ostream_idx == -1 || ost->st->index  == map->ostream_idx)) {
            if (ost->audio_channels_mapped < FF_ARRAY_ELEMS(ost->audio_channels_map))
                ost->audio_channels_map[ost->audio_channels_mapped++] = map->channel_idx;
            else
                av_log(NULL, AV_LOG_FATAL, "Max channel mapping for output %d.%d reached\n",
                       ost->file_index, ost->st->index);
        }
    }

    return ost;
}

static OutputStream *new_data_stream(OptionsContext *o, AVFormatContext *oc)
{
    OutputStream *ost;

    ost = new_output_stream(o, oc, AVMEDIA_TYPE_DATA);
    if (!ost->stream_copy) {
        av_log(NULL, AV_LOG_FATAL, "Data stream encoding not supported yet (only streamcopy)\n");
        exit_program(1);
    }

    return ost;
}

static OutputStream *new_attachment_stream(OptionsContext *o, AVFormatContext *oc)
{
    OutputStream *ost = new_output_stream(o, oc, AVMEDIA_TYPE_ATTACHMENT);
    ost->stream_copy = 1;
    return ost;
}

static OutputStream *new_subtitle_stream(OptionsContext *o, AVFormatContext *oc)
{
    AVStream *st;
    OutputStream *ost;
    AVCodecContext *subtitle_enc;

    ost = new_output_stream(o, oc, AVMEDIA_TYPE_SUBTITLE);
    st  = ost->st;
    subtitle_enc = st->codec;

    subtitle_enc->codec_type = AVMEDIA_TYPE_SUBTITLE;

    return ost;
}

/* arg format is "output-stream-index:streamid-value". */
static int opt_streamid(OptionsContext *o, const char *opt, const char *arg)
{
    int idx;
    char *p;
    char idx_str[16];

    av_strlcpy(idx_str, arg, sizeof(idx_str));
    p = strchr(idx_str, ':');
    if (!p) {
        av_log(NULL, AV_LOG_FATAL,
               "Invalid value '%s' for option '%s', required syntax is 'index:value'\n",
               arg, opt);
        exit_program(1);
    }
    *p++ = '\0';
    idx = parse_number_or_die(opt, idx_str, OPT_INT, 0, MAX_STREAMS-1);
    o->streamid_map = grow_array(o->streamid_map, sizeof(*o->streamid_map), &o->nb_streamid_map, idx+1);
    o->streamid_map[idx] = parse_number_or_die(opt, p, OPT_INT, 0, INT_MAX);
    return 0;
}

static int copy_chapters(InputFile *ifile, OutputFile *ofile, int copy_metadata)
{
    AVFormatContext *is = ifile->ctx;
    AVFormatContext *os = ofile->ctx;
    int i;

    for (i = 0; i < is->nb_chapters; i++) {
        AVChapter *in_ch = is->chapters[i], *out_ch;
        int64_t ts_off   = av_rescale_q(ofile->start_time - ifile->ts_offset,
                                      AV_TIME_BASE_Q, in_ch->time_base);
        int64_t rt       = (ofile->recording_time == INT64_MAX) ? INT64_MAX :
                           av_rescale_q(ofile->recording_time, AV_TIME_BASE_Q, in_ch->time_base);


        if (in_ch->end < ts_off)
            continue;
        if (rt != INT64_MAX && in_ch->start > rt + ts_off)
            break;

        out_ch = av_mallocz(sizeof(AVChapter));
        if (!out_ch)
            return AVERROR(ENOMEM);

        out_ch->id        = in_ch->id;
        out_ch->time_base = in_ch->time_base;
        out_ch->start     = FFMAX(0,  in_ch->start - ts_off);
        out_ch->end       = FFMIN(rt, in_ch->end   - ts_off);

        if (copy_metadata)
            av_dict_copy(&out_ch->metadata, in_ch->metadata, 0);

        os->nb_chapters++;
        os->chapters = av_realloc_f(os->chapters, os->nb_chapters, sizeof(AVChapter));
        if (!os->chapters)
            return AVERROR(ENOMEM);
        os->chapters[os->nb_chapters - 1] = out_ch;
    }
    return 0;
}

static int read_ffserver_streams(OptionsContext *o, AVFormatContext *s, const char *filename)
{
    int i, err;
    AVFormatContext *ic = avformat_alloc_context();

    ic->interrupt_callback = int_cb;
    err = avformat_open_input(&ic, filename, NULL, NULL);
    if (err < 0)
        return err;
    /* copy stream format */
    for(i=0;i<ic->nb_streams;i++) {
        AVStream *st;
        OutputStream *ost;
        AVCodec *codec;
        AVCodecContext *avctx;

        codec = avcodec_find_encoder(ic->streams[i]->codec->codec_id);
        ost   = new_output_stream(o, s, codec->type);
        st    = ost->st;
        avctx = st->codec;

        // FIXME: a more elegant solution is needed
        memcpy(st, ic->streams[i], sizeof(AVStream));
        st->info = av_malloc(sizeof(*st->info));
        memcpy(st->info, ic->streams[i]->info, sizeof(*st->info));
        st->codec= avctx;
        avcodec_copy_context(st->codec, ic->streams[i]->codec);

        if (st->codec->codec_type == AVMEDIA_TYPE_AUDIO && !ost->stream_copy)
            choose_sample_fmt(st, codec);
        else if (st->codec->codec_type == AVMEDIA_TYPE_VIDEO && !ost->stream_copy)
            choose_pixel_fmt(st, codec);
    }

    av_close_input_file(ic);
    return 0;
}

static void opt_output_file(void *optctx, const char *filename)
{
    OptionsContext *o = optctx;
    AVFormatContext *oc;
    int i, err;
    AVOutputFormat *file_oformat;
    OutputStream *ost;
    InputStream  *ist;

    if (!strcmp(filename, "-"))
        filename = "pipe:";

    err = avformat_alloc_output_context2(&oc, NULL, o->format, filename);
    if (!oc) {
        print_error(filename, err);
        exit_program(1);
    }
    file_oformat= oc->oformat;
    oc->interrupt_callback = int_cb;

    if (!strcmp(file_oformat->name, "ffm") &&
        av_strstart(filename, "http:", NULL)) {
        int j;
        /* special case for files sent to ffserver: we get the stream
           parameters from ffserver */
        int err = read_ffserver_streams(o, oc, filename);
        if (err < 0) {
            print_error(filename, err);
            exit_program(1);
        }
        for(j = nb_output_streams - oc->nb_streams; j < nb_output_streams; j++) {
            ost = &output_streams[j];
            for (i = 0; i < nb_input_streams; i++) {
                ist = &input_streams[i];
                if(ist->st->codec->codec_type == ost->st->codec->codec_type){
                    ost->sync_ist= ist;
                    ost->source_index= i;
                    ist->discard = 0;
                    break;
                }
            }
            if(!ost->sync_ist){
                av_log(NULL, AV_LOG_FATAL, "Missing %s stream which is required by this ffm\n", av_get_media_type_string(ost->st->codec->codec_type));
                exit_program(1);
            }
        }
    } else if (!o->nb_stream_maps) {
        /* pick the "best" stream of each type */
#define NEW_STREAM(type, index)\
        if (index >= 0) {\
            ost = new_ ## type ## _stream(o, oc);\
            ost->source_index = index;\
            ost->sync_ist     = &input_streams[index];\
            input_streams[index].discard = 0;\
        }

        /* video: highest resolution */
        if (!o->video_disable && oc->oformat->video_codec != CODEC_ID_NONE) {
            int area = 0, idx = -1;
            for (i = 0; i < nb_input_streams; i++) {
                ist = &input_streams[i];
                if (ist->st->codec->codec_type == AVMEDIA_TYPE_VIDEO &&
                    ist->st->codec->width * ist->st->codec->height > area) {
                    area = ist->st->codec->width * ist->st->codec->height;
                    idx = i;
                }
            }
            NEW_STREAM(video, idx);
        }

        /* audio: most channels */
        if (!o->audio_disable && oc->oformat->audio_codec != CODEC_ID_NONE) {
            int channels = 0, idx = -1;
            for (i = 0; i < nb_input_streams; i++) {
                ist = &input_streams[i];
                if (ist->st->codec->codec_type == AVMEDIA_TYPE_AUDIO &&
                    ist->st->codec->channels > channels) {
                    channels = ist->st->codec->channels;
                    idx = i;
                }
            }
            NEW_STREAM(audio, idx);
        }

        /* subtitles: pick first */
        if (!o->subtitle_disable && (oc->oformat->subtitle_codec != CODEC_ID_NONE || subtitle_codec_name)) {
            for (i = 0; i < nb_input_streams; i++)
                if (input_streams[i].st->codec->codec_type == AVMEDIA_TYPE_SUBTITLE) {
                    NEW_STREAM(subtitle, i);
                    break;
                }
        }
        /* do something with data? */
    } else {
        for (i = 0; i < o->nb_stream_maps; i++) {
            StreamMap *map = &o->stream_maps[i];

            if (map->disabled)
                continue;

            ist = &input_streams[input_files[map->file_index].ist_index + map->stream_index];
            if(o->subtitle_disable && ist->st->codec->codec_type == AVMEDIA_TYPE_SUBTITLE)
                continue;
            if(o->   audio_disable && ist->st->codec->codec_type == AVMEDIA_TYPE_AUDIO)
                continue;
            if(o->   video_disable && ist->st->codec->codec_type == AVMEDIA_TYPE_VIDEO)
                continue;
            if(o->    data_disable && ist->st->codec->codec_type == AVMEDIA_TYPE_DATA)
                continue;

            switch (ist->st->codec->codec_type) {
            case AVMEDIA_TYPE_VIDEO:    ost = new_video_stream(o, oc);    break;
            case AVMEDIA_TYPE_AUDIO:    ost = new_audio_stream(o, oc);    break;
            case AVMEDIA_TYPE_SUBTITLE: ost = new_subtitle_stream(o, oc); break;
            case AVMEDIA_TYPE_DATA:     ost = new_data_stream(o, oc);     break;
            case AVMEDIA_TYPE_ATTACHMENT: ost = new_attachment_stream(o, oc); break;
            default:
                av_log(NULL, AV_LOG_FATAL, "Cannot map stream #%d:%d - unsupported type.\n",
                       map->file_index, map->stream_index);
                exit_program(1);
            }

            ost->source_index = input_files[map->file_index].ist_index + map->stream_index;
            ost->sync_ist = &input_streams[input_files[map->sync_file_index].ist_index +
                                           map->sync_stream_index];
            ist->discard = 0;
        }
    }

    /* handle attached files */
    for (i = 0; i < o->nb_attachments; i++) {
        AVIOContext *pb;
        uint8_t *attachment;
        const char *p;
        int64_t len;

        if ((err = avio_open2(&pb, o->attachments[i], AVIO_FLAG_READ, &int_cb, NULL)) < 0) {
            av_log(NULL, AV_LOG_FATAL, "Could not open attachment file %s.\n",
                   o->attachments[i]);
            exit_program(1);
        }
        if ((len = avio_size(pb)) <= 0) {
            av_log(NULL, AV_LOG_FATAL, "Could not get size of the attachment %s.\n",
                   o->attachments[i]);
            exit_program(1);
        }
        if (!(attachment = av_malloc(len))) {
            av_log(NULL, AV_LOG_FATAL, "Attachment %s too large to fit into memory.\n",
                   o->attachments[i]);
            exit_program(1);
        }
        avio_read(pb, attachment, len);

        ost = new_attachment_stream(o, oc);
        ost->stream_copy               = 0;
        ost->source_index              = -1;
        ost->attachment_filename       = o->attachments[i];
        ost->st->codec->extradata      = attachment;
        ost->st->codec->extradata_size = len;

        p = strrchr(o->attachments[i], '/');
        av_dict_set(&ost->st->metadata, "filename", (p && *p) ? p + 1 : o->attachments[i], AV_DICT_DONT_OVERWRITE);
        avio_close(pb);
    }

    output_files = grow_array(output_files, sizeof(*output_files), &nb_output_files, nb_output_files + 1);
    output_files[nb_output_files - 1].ctx       = oc;
    output_files[nb_output_files - 1].ost_index = nb_output_streams - oc->nb_streams;
    output_files[nb_output_files - 1].recording_time = o->recording_time;
    output_files[nb_output_files - 1].start_time     = o->start_time;
    output_files[nb_output_files - 1].limit_filesize = o->limit_filesize;
    av_dict_copy(&output_files[nb_output_files - 1].opts, format_opts, 0);

    /* check filename in case of an image number is expected */
    if (oc->oformat->flags & AVFMT_NEEDNUMBER) {
        if (!av_filename_number_test(oc->filename)) {
            print_error(oc->filename, AVERROR(EINVAL));
            exit_program(1);
        }
    }

    if (!(oc->oformat->flags & AVFMT_NOFILE)) {
<<<<<<< HEAD
        /* test if it already exists to avoid loosing precious files */
        assert_file_overwrite(filename);
=======
        /* test if it already exists to avoid losing precious files */
        if (!file_overwrite &&
            (strchr(filename, ':') == NULL ||
             filename[1] == ':' ||
             av_strstart(filename, "file:", NULL))) {
            if (avio_check(filename, 0) == 0) {
                if (!using_stdin) {
                    fprintf(stderr,"File '%s' already exists. Overwrite ? [y/N] ", filename);
                    fflush(stderr);
                    if (!read_yesno()) {
                        fprintf(stderr, "Not overwriting - exiting\n");
                        exit_program(1);
                    }
                }
                else {
                    fprintf(stderr,"File '%s' already exists. Exiting.\n", filename);
                    exit_program(1);
                }
            }
        }
>>>>>>> 599b4c6e

        /* open the file */
        if ((err = avio_open2(&oc->pb, filename, AVIO_FLAG_WRITE,
                              &oc->interrupt_callback,
                              &output_files[nb_output_files - 1].opts)) < 0) {
            print_error(filename, err);
            exit_program(1);
        }
    }

    if (o->mux_preload) {
        uint8_t buf[64];
        snprintf(buf, sizeof(buf), "%d", (int)(o->mux_preload*AV_TIME_BASE));
        av_dict_set(&output_files[nb_output_files - 1].opts, "preload", buf, 0);
    }
    oc->max_delay = (int)(o->mux_max_delay * AV_TIME_BASE);

    if (loop_output >= 0) {
        av_log(NULL, AV_LOG_WARNING, "-loop_output is deprecated, use -loop\n");
        oc->loop_output = loop_output;
    }

    /* copy chapters */
    if (o->chapters_input_file >= nb_input_files) {
        if (o->chapters_input_file == INT_MAX) {
            /* copy chapters from the first input file that has them*/
            o->chapters_input_file = -1;
            for (i = 0; i < nb_input_files; i++)
                if (input_files[i].ctx->nb_chapters) {
                    o->chapters_input_file = i;
                    break;
                }
        } else {
            av_log(NULL, AV_LOG_FATAL, "Invalid input file index %d in chapter mapping.\n",
                   o->chapters_input_file);
            exit_program(1);
        }
    }
    if (o->chapters_input_file >= 0)
        copy_chapters(&input_files[o->chapters_input_file], &output_files[nb_output_files - 1],
                      !o->metadata_chapters_manual);

    /* copy metadata */
    for (i = 0; i < o->nb_meta_data_maps; i++) {
        AVFormatContext *files[2];
        AVDictionary    **meta[2];
        int j;

#define METADATA_CHECK_INDEX(index, nb_elems, desc)\
        if ((index) < 0 || (index) >= (nb_elems)) {\
            av_log(NULL, AV_LOG_FATAL, "Invalid %s index %d while processing metadata maps\n",\
                     (desc), (index));\
            exit_program(1);\
        }

        int in_file_index = o->meta_data_maps[i][1].file;
        if (in_file_index < 0)
            continue;
        METADATA_CHECK_INDEX(in_file_index, nb_input_files, "input file")

        files[0] = oc;
        files[1] = input_files[in_file_index].ctx;

        for (j = 0; j < 2; j++) {
            MetadataMap *map = &o->meta_data_maps[i][j];

            switch (map->type) {
            case 'g':
                meta[j] = &files[j]->metadata;
                break;
            case 's':
                METADATA_CHECK_INDEX(map->index, files[j]->nb_streams, "stream")
                meta[j] = &files[j]->streams[map->index]->metadata;
                break;
            case 'c':
                METADATA_CHECK_INDEX(map->index, files[j]->nb_chapters, "chapter")
                meta[j] = &files[j]->chapters[map->index]->metadata;
                break;
            case 'p':
                METADATA_CHECK_INDEX(map->index, files[j]->nb_programs, "program")
                meta[j] = &files[j]->programs[map->index]->metadata;
                break;
            default:
                abort();
            }
        }

        av_dict_copy(meta[0], *meta[1], AV_DICT_DONT_OVERWRITE);
    }

    /* copy global metadata by default */
    if (!o->metadata_global_manual && nb_input_files){
        av_dict_copy(&oc->metadata, input_files[0].ctx->metadata,
                     AV_DICT_DONT_OVERWRITE);
        if(o->recording_time != INT64_MAX)
            av_dict_set(&oc->metadata, "duration", NULL, 0);
    }
    if (!o->metadata_streams_manual)
        for (i = output_files[nb_output_files - 1].ost_index; i < nb_output_streams; i++) {
            InputStream *ist;
            if (output_streams[i].source_index < 0)         /* this is true e.g. for attached files */
                continue;
            ist = &input_streams[output_streams[i].source_index];
            av_dict_copy(&output_streams[i].st->metadata, ist->st->metadata, AV_DICT_DONT_OVERWRITE);
        }

    /* process manually set metadata */
    for (i = 0; i < o->nb_metadata; i++) {
        AVDictionary **m;
        char type, *val;
        int index = 0;

        val = strchr(o->metadata[i].u.str, '=');
        if (!val) {
            av_log(NULL, AV_LOG_FATAL, "No '=' character in metadata string %s.\n",
                   o->metadata[i].u.str);
            exit_program(1);
        }
        *val++ = 0;

        parse_meta_type(o->metadata[i].specifier, &type, &index);
        switch (type) {
        case 'g':
            m = &oc->metadata;
            break;
        case 's':
            if (index < 0 || index >= oc->nb_streams) {
                av_log(NULL, AV_LOG_FATAL, "Invalid stream index %d in metadata specifier.\n", index);
                exit_program(1);
            }
            m = &oc->streams[index]->metadata;
            break;
        case 'c':
            if (index < 0 || index >= oc->nb_chapters) {
                av_log(NULL, AV_LOG_FATAL, "Invalid chapter index %d in metadata specifier.\n", index);
                exit_program(1);
            }
            m = &oc->chapters[index]->metadata;
            break;
        default:
            av_log(NULL, AV_LOG_FATAL, "Invalid metadata specifier %s.\n", o->metadata[i].specifier);
            exit_program(1);
        }

        av_dict_set(m, o->metadata[i].u.str, *val ? val : NULL, 0);
    }

    reset_options(o, 0);
}

/* same option as mencoder */
static int opt_pass(const char *opt, const char *arg)
{
    do_pass = parse_number_or_die(opt, arg, OPT_INT, 1, 3);
    return 0;
}

static int64_t getutime(void)
{
#if HAVE_GETRUSAGE
    struct rusage rusage;

    getrusage(RUSAGE_SELF, &rusage);
    return (rusage.ru_utime.tv_sec * 1000000LL) + rusage.ru_utime.tv_usec;
#elif HAVE_GETPROCESSTIMES
    HANDLE proc;
    FILETIME c, e, k, u;
    proc = GetCurrentProcess();
    GetProcessTimes(proc, &c, &e, &k, &u);
    return ((int64_t) u.dwHighDateTime << 32 | u.dwLowDateTime) / 10;
#else
    return av_gettime();
#endif
}

static int64_t getmaxrss(void)
{
#if HAVE_GETRUSAGE && HAVE_STRUCT_RUSAGE_RU_MAXRSS
    struct rusage rusage;
    getrusage(RUSAGE_SELF, &rusage);
    return (int64_t)rusage.ru_maxrss * 1024;
#elif HAVE_GETPROCESSMEMORYINFO
    HANDLE proc;
    PROCESS_MEMORY_COUNTERS memcounters;
    proc = GetCurrentProcess();
    memcounters.cb = sizeof(memcounters);
    GetProcessMemoryInfo(proc, &memcounters, sizeof(memcounters));
    return memcounters.PeakPagefileUsage;
#else
    return 0;
#endif
}

static int opt_audio_qscale(OptionsContext *o, const char *opt, const char *arg)
{
    return parse_option(o, "q:a", arg, options);
}

static void show_usage(void)
{
    printf("Hyper fast Audio and Video encoder\n");
    printf("usage: %s [options] [[infile options] -i infile]... {[outfile options] outfile}...\n", program_name);
    printf("\n");
}

static int opt_help(const char *opt, const char *arg)
{
    int flags = AV_OPT_FLAG_DECODING_PARAM | AV_OPT_FLAG_ENCODING_PARAM;
    av_log_set_callback(log_callback_help);
    show_usage();
    show_help_options(options, "Main options:\n",
                      OPT_EXPERT | OPT_AUDIO | OPT_VIDEO | OPT_SUBTITLE | OPT_GRAB, 0);
    show_help_options(options, "\nAdvanced options:\n",
                      OPT_EXPERT | OPT_AUDIO | OPT_VIDEO | OPT_SUBTITLE | OPT_GRAB,
                      OPT_EXPERT);
    show_help_options(options, "\nVideo options:\n",
                      OPT_EXPERT | OPT_AUDIO | OPT_VIDEO | OPT_GRAB,
                      OPT_VIDEO);
    show_help_options(options, "\nAdvanced Video options:\n",
                      OPT_EXPERT | OPT_AUDIO | OPT_VIDEO | OPT_GRAB,
                      OPT_VIDEO | OPT_EXPERT);
    show_help_options(options, "\nAudio options:\n",
                      OPT_EXPERT | OPT_AUDIO | OPT_VIDEO | OPT_GRAB,
                      OPT_AUDIO);
    show_help_options(options, "\nAdvanced Audio options:\n",
                      OPT_EXPERT | OPT_AUDIO | OPT_VIDEO | OPT_GRAB,
                      OPT_AUDIO | OPT_EXPERT);
    show_help_options(options, "\nSubtitle options:\n",
                      OPT_SUBTITLE | OPT_GRAB,
                      OPT_SUBTITLE);
    show_help_options(options, "\nAudio/Video grab options:\n",
                      OPT_GRAB,
                      OPT_GRAB);
    printf("\n");
    show_help_children(avcodec_get_class(), flags);
    show_help_children(avformat_get_class(), flags);
    show_help_children(sws_get_class(), flags);

    return 0;
}

static int opt_target(OptionsContext *o, const char *opt, const char *arg)
{
    enum { PAL, NTSC, FILM, UNKNOWN } norm = UNKNOWN;
    static const char *const frame_rates[] = {"25", "30000/1001", "24000/1001"};

    if(!strncmp(arg, "pal-", 4)) {
        norm = PAL;
        arg += 4;
    } else if(!strncmp(arg, "ntsc-", 5)) {
        norm = NTSC;
        arg += 5;
    } else if(!strncmp(arg, "film-", 5)) {
        norm = FILM;
        arg += 5;
    } else {
        /* Try to determine PAL/NTSC by peeking in the input files */
        if(nb_input_files) {
            int i, j, fr;
            for (j = 0; j < nb_input_files; j++) {
                for (i = 0; i < input_files[j].nb_streams; i++) {
                    AVCodecContext *c = input_files[j].ctx->streams[i]->codec;
                    if(c->codec_type != AVMEDIA_TYPE_VIDEO)
                        continue;
                    fr = c->time_base.den * 1000 / c->time_base.num;
                    if(fr == 25000) {
                        norm = PAL;
                        break;
                    } else if((fr == 29970) || (fr == 23976)) {
                        norm = NTSC;
                        break;
                    }
                }
                if(norm != UNKNOWN)
                    break;
            }
        }
        if (norm != UNKNOWN)
            av_log(NULL, AV_LOG_INFO, "Assuming %s for target.\n", norm == PAL ? "PAL" : "NTSC");
    }

    if(norm == UNKNOWN) {
        av_log(NULL, AV_LOG_FATAL, "Could not determine norm (PAL/NTSC/NTSC-Film) for target.\n");
        av_log(NULL, AV_LOG_FATAL, "Please prefix target with \"pal-\", \"ntsc-\" or \"film-\",\n");
        av_log(NULL, AV_LOG_FATAL, "or set a framerate with \"-r xxx\".\n");
        exit_program(1);
    }

    if(!strcmp(arg, "vcd")) {
        opt_video_codec(o, "c:v", "mpeg1video");
        opt_audio_codec(o, "c:a", "mp2");
        parse_option(o, "f", "vcd", options);

        parse_option(o, "s", norm == PAL ? "352x288" : "352x240", options);
        parse_option(o, "r", frame_rates[norm], options);
        opt_default("g", norm == PAL ? "15" : "18");

        opt_default("b:v", "1150000");
        opt_default("maxrate", "1150000");
        opt_default("minrate", "1150000");
        opt_default("bufsize", "327680"); // 40*1024*8;

        opt_default("b:a", "224000");
        parse_option(o, "ar", "44100", options);
        parse_option(o, "ac", "2", options);

        opt_default("packetsize", "2324");
        opt_default("muxrate", "1411200"); // 2352 * 75 * 8;

        /* We have to offset the PTS, so that it is consistent with the SCR.
           SCR starts at 36000, but the first two packs contain only padding
           and the first pack from the other stream, respectively, may also have
           been written before.
           So the real data starts at SCR 36000+3*1200. */
        o->mux_preload = (36000+3*1200) / 90000.0; //0.44
    } else if(!strcmp(arg, "svcd")) {

        opt_video_codec(o, "c:v", "mpeg2video");
        opt_audio_codec(o, "c:a", "mp2");
        parse_option(o, "f", "svcd", options);

        parse_option(o, "s", norm == PAL ? "480x576" : "480x480", options);
        parse_option(o, "r", frame_rates[norm], options);
        parse_option(o, "pix_fmt", "yuv420p", options);
        opt_default("g", norm == PAL ? "15" : "18");

        opt_default("b:v", "2040000");
        opt_default("maxrate", "2516000");
        opt_default("minrate", "0"); //1145000;
        opt_default("bufsize", "1835008"); //224*1024*8;
        opt_default("flags", "+scan_offset");


        opt_default("b:a", "224000");
        parse_option(o, "ar", "44100", options);

        opt_default("packetsize", "2324");

    } else if(!strcmp(arg, "dvd")) {

        opt_video_codec(o, "c:v", "mpeg2video");
        opt_audio_codec(o, "c:a", "ac3");
        parse_option(o, "f", "dvd", options);

        parse_option(o, "s", norm == PAL ? "720x576" : "720x480", options);
        parse_option(o, "r", frame_rates[norm], options);
        parse_option(o, "pix_fmt", "yuv420p", options);
        opt_default("g", norm == PAL ? "15" : "18");

        opt_default("b:v", "6000000");
        opt_default("maxrate", "9000000");
        opt_default("minrate", "0"); //1500000;
        opt_default("bufsize", "1835008"); //224*1024*8;

        opt_default("packetsize", "2048");  // from www.mpucoder.com: DVD sectors contain 2048 bytes of data, this is also the size of one pack.
        opt_default("muxrate", "10080000"); // from mplex project: data_rate = 1260000. mux_rate = data_rate * 8

        opt_default("b:a", "448000");
        parse_option(o, "ar", "48000", options);

    } else if(!strncmp(arg, "dv", 2)) {

        parse_option(o, "f", "dv", options);

        parse_option(o, "s", norm == PAL ? "720x576" : "720x480", options);
        parse_option(o, "pix_fmt", !strncmp(arg, "dv50", 4) ? "yuv422p" :
                          norm == PAL ? "yuv420p" : "yuv411p", options);
        parse_option(o, "r", frame_rates[norm], options);

        parse_option(o, "ar", "48000", options);
        parse_option(o, "ac", "2", options);

    } else {
        av_log(NULL, AV_LOG_ERROR, "Unknown target: %s\n", arg);
        return AVERROR(EINVAL);
    }
    return 0;
}

static int opt_vstats_file(const char *opt, const char *arg)
{
    av_free (vstats_filename);
    vstats_filename=av_strdup (arg);
    return 0;
}

static int opt_vstats(const char *opt, const char *arg)
{
    char filename[40];
    time_t today2 = time(NULL);
    struct tm *today = localtime(&today2);

    snprintf(filename, sizeof(filename), "vstats_%02d%02d%02d.log", today->tm_hour, today->tm_min,
             today->tm_sec);
    return opt_vstats_file(opt, filename);
}

static int opt_video_frames(OptionsContext *o, const char *opt, const char *arg)
{
    return parse_option(o, "frames:v", arg, options);
}

static int opt_audio_frames(OptionsContext *o, const char *opt, const char *arg)
{
    return parse_option(o, "frames:a", arg, options);
}

static int opt_data_frames(OptionsContext *o, const char *opt, const char *arg)
{
    return parse_option(o, "frames:d", arg, options);
}

static int opt_preset(OptionsContext *o, const char *opt, const char *arg)
{
    FILE *f=NULL;
    char filename[1000], tmp[1000], tmp2[1000], line[1000];
    const char *codec_name = *opt == 'v' ? video_codec_name :
                             *opt == 'a' ? audio_codec_name :
                                           subtitle_codec_name;

    if (!(f = get_preset_file(filename, sizeof(filename), arg, *opt == 'f', codec_name))) {
        if(!strncmp(arg, "libx264-lossless", strlen("libx264-lossless"))){
            av_log(0, AV_LOG_FATAL, "Please use -preset <speed> -qp 0\n");
        }else
            av_log(0, AV_LOG_FATAL, "File for preset '%s' not found\n", arg);
        exit_program(1);
    }

    while(!feof(f)){
        int e= fscanf(f, "%999[^\n]\n", line) - 1;
        if(line[0] == '#' && !e)
            continue;
        e|= sscanf(line, "%999[^=]=%999[^\n]\n", tmp, tmp2) - 2;
        if(e){
            av_log(0, AV_LOG_FATAL, "%s: Invalid syntax: '%s'\n", filename, line);
            exit_program(1);
        }
        if(!strcmp(tmp, "acodec")){
            opt_audio_codec(o, tmp, tmp2);
        }else if(!strcmp(tmp, "vcodec")){
            opt_video_codec(o, tmp, tmp2);
        }else if(!strcmp(tmp, "scodec")){
            opt_subtitle_codec(o, tmp, tmp2);
        }else if(!strcmp(tmp, "dcodec")){
            opt_data_codec(o, tmp, tmp2);
        }else if(opt_default(tmp, tmp2) < 0){
            av_log(0, AV_LOG_FATAL, "%s: Invalid option or argument: '%s', parsed as '%s' = '%s'\n", filename, line, tmp, tmp2);
            exit_program(1);
        }
    }

    fclose(f);

    return 0;
}

static void log_callback_null(void *ptr, int level, const char *fmt, va_list vl)
{
}

static int opt_passlogfile(const char *opt, const char *arg)
{
    pass_logfilename_prefix = arg;
#if CONFIG_LIBX264_ENCODER
    return opt_default("passlogfile", arg);
#else
    return 0;
#endif
}

static int opt_old2new(OptionsContext *o, const char *opt, const char *arg)
{
    char *s= av_malloc(strlen(opt)+2);
    snprintf(s, strlen(opt)+2, "%s:%c", opt+1, *opt);
    return parse_option(o, s, arg, options);
}

static int opt_bitrate(OptionsContext *o, const char *opt, const char *arg)
{
    if(!strcmp(opt, "b")){
        av_log(0,AV_LOG_WARNING, "Please use -b:a or -b:v, -b is ambiguous\n");
        return parse_option(o, av_strdup("b:v"), arg, options);
    }
    return opt_default(opt, arg);
}

static int opt_video_filters(OptionsContext *o, const char *opt, const char *arg)
{
    return parse_option(o, "filter:v", arg, options);
}

#define OFFSET(x) offsetof(OptionsContext, x)
static const OptionDef options[] = {
    /* main options */
#include "cmdutils_common_opts.h"
    { "f", HAS_ARG | OPT_STRING | OPT_OFFSET, {.off = OFFSET(format)}, "force format", "fmt" },
    { "i", HAS_ARG | OPT_FUNC2, {(void*)opt_input_file}, "input file name", "filename" },
    { "y", OPT_BOOL, {(void*)&file_overwrite}, "overwrite output files" },
    { "n", OPT_BOOL, {(void*)&no_file_overwrite}, "do not overwrite output files" },
    { "c", HAS_ARG | OPT_STRING | OPT_SPEC, {.off = OFFSET(codec_names)}, "codec name", "codec" },
    { "codec", HAS_ARG | OPT_STRING | OPT_SPEC, {.off = OFFSET(codec_names)}, "codec name", "codec" },
    { "pre", HAS_ARG | OPT_STRING | OPT_SPEC, {.off = OFFSET(presets)}, "preset name", "preset" },
    { "map", HAS_ARG | OPT_EXPERT | OPT_FUNC2, {(void*)opt_map}, "set input stream mapping", "file.stream[:syncfile.syncstream]" },
    { "map_channel", HAS_ARG | OPT_EXPERT | OPT_FUNC2, {(void*)opt_map_channel}, "map an audio channel from one stream to another", "file.stream.channel[:syncfile.syncstream]" },
    { "map_meta_data", HAS_ARG | OPT_EXPERT | OPT_FUNC2, {(void*)opt_map_meta_data}, "DEPRECATED set meta data information of outfile from infile",
      "outfile[,metadata]:infile[,metadata]" },
    { "map_metadata", HAS_ARG | OPT_EXPERT | OPT_FUNC2, {(void*)opt_map_metadata}, "set metadata information of outfile from infile",
      "outfile[,metadata]:infile[,metadata]" },
    { "map_chapters",  OPT_INT | HAS_ARG | OPT_EXPERT | OPT_OFFSET, {.off = OFFSET(chapters_input_file)},  "set chapters mapping", "input_file_index" },
    { "t", HAS_ARG | OPT_TIME | OPT_OFFSET, {.off = OFFSET(recording_time)}, "record or transcode \"duration\" seconds of audio/video", "duration" },
    { "fs", HAS_ARG | OPT_INT64 | OPT_OFFSET, {.off = OFFSET(limit_filesize)}, "set the limit file size in bytes", "limit_size" }, //
    { "ss", HAS_ARG | OPT_TIME | OPT_OFFSET, {.off = OFFSET(start_time)}, "set the start time offset", "time_off" },
    { "itsoffset", HAS_ARG | OPT_TIME | OPT_OFFSET, {.off = OFFSET(input_ts_offset)}, "set the input ts offset", "time_off" },
    { "itsscale", HAS_ARG | OPT_DOUBLE | OPT_SPEC, {.off = OFFSET(ts_scale)}, "set the input ts scale", "scale" },
    { "timestamp", HAS_ARG | OPT_FUNC2, {(void*)opt_recording_timestamp}, "set the recording timestamp ('now' to set the current time)", "time" },
    { "metadata", HAS_ARG | OPT_STRING | OPT_SPEC, {.off = OFFSET(metadata)}, "add metadata", "string=string" },
    { "dframes", HAS_ARG | OPT_FUNC2, {(void*)opt_data_frames}, "set the number of data frames to record", "number" },
    { "benchmark", OPT_BOOL | OPT_EXPERT, {(void*)&do_benchmark},
      "add timings for benchmarking" },
    { "timelimit", HAS_ARG, {(void*)opt_timelimit}, "set max runtime in seconds", "limit" },
    { "dump", OPT_BOOL | OPT_EXPERT, {(void*)&do_pkt_dump},
      "dump each input packet" },
    { "hex", OPT_BOOL | OPT_EXPERT, {(void*)&do_hex_dump},
      "when dumping packets, also dump the payload" },
    { "re", OPT_BOOL | OPT_EXPERT | OPT_OFFSET, {.off = OFFSET(rate_emu)}, "read input at native frame rate", "" },
    { "loop_input", OPT_BOOL | OPT_EXPERT, {(void*)&loop_input}, "deprecated, use -loop" },
    { "loop_output", HAS_ARG | OPT_INT | OPT_EXPERT, {(void*)&loop_output}, "deprecated, use -loop", "" },
    { "target", HAS_ARG | OPT_FUNC2, {(void*)opt_target}, "specify target file type (\"vcd\", \"svcd\", \"dvd\", \"dv\", \"dv50\", \"pal-vcd\", \"ntsc-svcd\", ...)", "type" },
    { "vsync", HAS_ARG | OPT_INT | OPT_EXPERT, {(void*)&video_sync_method}, "video sync method", "" },
    { "async", HAS_ARG | OPT_INT | OPT_EXPERT, {(void*)&audio_sync_method}, "audio sync method", "" },
    { "adrift_threshold", HAS_ARG | OPT_FLOAT | OPT_EXPERT, {(void*)&audio_drift_threshold}, "audio drift threshold", "threshold" },
    { "copyts", OPT_BOOL | OPT_EXPERT, {(void*)&copy_ts}, "copy timestamps" },
    { "copytb", HAS_ARG | OPT_INT | OPT_EXPERT, {(void*)&copy_tb}, "copy input stream time base when stream copying", "source" },
    { "shortest", OPT_BOOL | OPT_EXPERT, {(void*)&opt_shortest}, "finish encoding within shortest input" }, //
    { "dts_delta_threshold", HAS_ARG | OPT_FLOAT | OPT_EXPERT, {(void*)&dts_delta_threshold}, "timestamp discontinuity delta threshold", "threshold" },
    { "xerror", OPT_BOOL, {(void*)&exit_on_error}, "exit on error", "error" },
    { "copyinkf", OPT_BOOL | OPT_EXPERT | OPT_SPEC, {.off = OFFSET(copy_initial_nonkeyframes)}, "copy initial non-keyframes" },
    { "frames", OPT_INT64 | HAS_ARG | OPT_SPEC, {.off = OFFSET(max_frames)}, "set the number of frames to record", "number" },
    { "tag",   OPT_STRING | HAS_ARG | OPT_SPEC, {.off = OFFSET(codec_tags)}, "force codec tag/fourcc", "fourcc/tag" },
    { "q", HAS_ARG | OPT_EXPERT | OPT_DOUBLE | OPT_SPEC, {.off = OFFSET(qscale)}, "use fixed quality scale (VBR)", "q" },
    { "qscale", HAS_ARG | OPT_EXPERT | OPT_DOUBLE | OPT_SPEC, {.off = OFFSET(qscale)}, "use fixed quality scale (VBR)", "q" },
#if CONFIG_AVFILTER
    { "filter", HAS_ARG | OPT_STRING | OPT_SPEC, {.off = OFFSET(filters)}, "set stream filterchain", "filter_list" },
#endif
    { "stats", OPT_BOOL, {&print_stats}, "print progress report during encoding", },
    { "attach", HAS_ARG | OPT_FUNC2, {(void*)opt_attach}, "add an attachment to the output file", "filename" },
    { "dump_attachment", HAS_ARG | OPT_STRING | OPT_SPEC, {.off = OFFSET(dump_attachment)}, "extract an attachment into a file", "filename" },

    /* video options */
    { "vframes", HAS_ARG | OPT_VIDEO | OPT_FUNC2, {(void*)opt_video_frames}, "set the number of video frames to record", "number" },
    { "r", HAS_ARG | OPT_VIDEO | OPT_STRING | OPT_SPEC, {.off = OFFSET(frame_rates)}, "set frame rate (Hz value, fraction or abbreviation)", "rate" },
    { "s", HAS_ARG | OPT_VIDEO | OPT_STRING | OPT_SPEC, {.off = OFFSET(frame_sizes)}, "set frame size (WxH or abbreviation)", "size" },
    { "aspect", HAS_ARG | OPT_VIDEO | OPT_STRING | OPT_SPEC, {.off = OFFSET(frame_aspect_ratios)}, "set aspect ratio (4:3, 16:9 or 1.3333, 1.7777)", "aspect" },
    { "pix_fmt", HAS_ARG | OPT_EXPERT | OPT_VIDEO | OPT_STRING | OPT_SPEC, {.off = OFFSET(frame_pix_fmts)}, "set pixel format", "format" },
    { "bits_per_raw_sample", OPT_INT | HAS_ARG | OPT_VIDEO, {(void*)&frame_bits_per_raw_sample}, "set the number of bits per raw sample", "number" },
    { "croptop",  HAS_ARG | OPT_VIDEO, {(void*)opt_frame_crop}, "Removed, use the crop filter instead", "size" },
    { "cropbottom", HAS_ARG | OPT_VIDEO, {(void*)opt_frame_crop}, "Removed, use the crop filter instead", "size" },
    { "cropleft", HAS_ARG | OPT_VIDEO, {(void*)opt_frame_crop}, "Removed, use the crop filter instead", "size" },
    { "cropright", HAS_ARG | OPT_VIDEO, {(void*)opt_frame_crop}, "Removed, use the crop filter instead", "size" },
    { "padtop", HAS_ARG | OPT_VIDEO, {(void*)opt_pad}, "Removed, use the pad filter instead", "size" },
    { "padbottom", HAS_ARG | OPT_VIDEO, {(void*)opt_pad}, "Removed, use the pad filter instead", "size" },
    { "padleft", HAS_ARG | OPT_VIDEO, {(void*)opt_pad}, "Removed, use the pad filter instead", "size" },
    { "padright", HAS_ARG | OPT_VIDEO, {(void*)opt_pad}, "Removed, use the pad filter instead", "size" },
    { "padcolor", HAS_ARG | OPT_VIDEO, {(void*)opt_pad}, "Removed, use the pad filter instead", "color" },
    { "intra", OPT_BOOL | OPT_EXPERT | OPT_VIDEO, {(void*)&intra_only}, "use only intra frames"},
    { "vn", OPT_BOOL | OPT_VIDEO | OPT_OFFSET, {.off = OFFSET(video_disable)}, "disable video" },
    { "vdt", OPT_INT | HAS_ARG | OPT_EXPERT | OPT_VIDEO, {(void*)&video_discard}, "discard threshold", "n" },
    { "rc_override", HAS_ARG | OPT_EXPERT | OPT_VIDEO | OPT_STRING | OPT_SPEC, {.off = OFFSET(rc_overrides)}, "rate control override for specific intervals", "override" },
    { "vcodec", HAS_ARG | OPT_VIDEO | OPT_FUNC2, {(void*)opt_video_codec}, "force video codec ('copy' to copy stream)", "codec" },
    { "sameq", OPT_BOOL | OPT_VIDEO, {(void*)&same_quant}, "use same quantizer as source (implies VBR)" },
    { "same_quant", OPT_BOOL | OPT_VIDEO, {(void*)&same_quant},
      "use same quantizer as source (implies VBR)" },
    { "pass", HAS_ARG | OPT_VIDEO, {(void*)opt_pass}, "select the pass number (1 or 2)", "n" },
    { "passlogfile", HAS_ARG | OPT_VIDEO, {(void*)&opt_passlogfile}, "select two pass log file name prefix", "prefix" },
    { "deinterlace", OPT_BOOL | OPT_EXPERT | OPT_VIDEO, {(void*)&do_deinterlace},
      "deinterlace pictures" },
    { "psnr", OPT_BOOL | OPT_EXPERT | OPT_VIDEO, {(void*)&do_psnr}, "calculate PSNR of compressed frames" },
    { "vstats", OPT_EXPERT | OPT_VIDEO, {(void*)&opt_vstats}, "dump video coding statistics to file" },
    { "vstats_file", HAS_ARG | OPT_EXPERT | OPT_VIDEO, {(void*)opt_vstats_file}, "dump video coding statistics to file", "file" },
#if CONFIG_AVFILTER
    { "vf", HAS_ARG | OPT_VIDEO | OPT_FUNC2, {(void*)opt_video_filters}, "video filters", "filter list" },
#endif
    { "intra_matrix", HAS_ARG | OPT_EXPERT | OPT_VIDEO | OPT_STRING | OPT_SPEC, {.off = OFFSET(intra_matrices)}, "specify intra matrix coeffs", "matrix" },
    { "inter_matrix", HAS_ARG | OPT_EXPERT | OPT_VIDEO | OPT_STRING | OPT_SPEC, {.off = OFFSET(inter_matrices)}, "specify inter matrix coeffs", "matrix" },
    { "top", HAS_ARG | OPT_EXPERT | OPT_VIDEO | OPT_INT| OPT_SPEC, {.off = OFFSET(top_field_first)}, "top=1/bottom=0/auto=-1 field first", "" },
    { "dc", OPT_INT | HAS_ARG | OPT_EXPERT | OPT_VIDEO, {(void*)&intra_dc_precision}, "intra_dc_precision", "precision" },
    { "vtag", HAS_ARG | OPT_EXPERT | OPT_VIDEO | OPT_FUNC2, {(void*)opt_old2new}, "force video tag/fourcc", "fourcc/tag" },
    { "qphist", OPT_BOOL | OPT_EXPERT | OPT_VIDEO, { (void *)&qp_hist }, "show QP histogram" },
    { "force_fps", OPT_BOOL | OPT_EXPERT | OPT_VIDEO | OPT_SPEC, {.off = OFFSET(force_fps)}, "force the selected framerate, disable the best supported framerate selection" },
    { "streamid", HAS_ARG | OPT_EXPERT | OPT_FUNC2, {(void*)opt_streamid}, "set the value of an outfile streamid", "streamIndex:value" },
    { "force_key_frames", OPT_STRING | HAS_ARG | OPT_EXPERT | OPT_VIDEO | OPT_SPEC, {.off = OFFSET(forced_key_frames)}, "force key frames at specified timestamps", "timestamps" },
    { "b", HAS_ARG | OPT_VIDEO | OPT_FUNC2, {(void*)opt_bitrate}, "video bitrate (please use -b:v)", "bitrate" },

    /* audio options */
    { "aframes", HAS_ARG | OPT_AUDIO | OPT_FUNC2, {(void*)opt_audio_frames}, "set the number of audio frames to record", "number" },
    { "aq", HAS_ARG | OPT_AUDIO | OPT_FUNC2, {(void*)opt_audio_qscale}, "set audio quality (codec-specific)", "quality", },
    { "ar", HAS_ARG | OPT_AUDIO | OPT_INT | OPT_SPEC, {.off = OFFSET(audio_sample_rate)}, "set audio sampling rate (in Hz)", "rate" },
    { "ac", HAS_ARG | OPT_AUDIO | OPT_INT | OPT_SPEC, {.off = OFFSET(audio_channels)}, "set number of audio channels", "channels" },
    { "an", OPT_BOOL | OPT_AUDIO | OPT_OFFSET, {.off = OFFSET(audio_disable)}, "disable audio" },
    { "acodec", HAS_ARG | OPT_AUDIO | OPT_FUNC2, {(void*)opt_audio_codec}, "force audio codec ('copy' to copy stream)", "codec" },
    { "atag", HAS_ARG | OPT_EXPERT | OPT_AUDIO | OPT_FUNC2, {(void*)opt_old2new}, "force audio tag/fourcc", "fourcc/tag" },
    { "vol", OPT_INT | HAS_ARG | OPT_AUDIO, {(void*)&audio_volume}, "change audio volume (256=normal)" , "volume" }, //
    { "sample_fmt", HAS_ARG | OPT_EXPERT | OPT_AUDIO | OPT_SPEC | OPT_STRING, {.off = OFFSET(sample_fmts)}, "set sample format", "format" },
    { "rmvol", HAS_ARG | OPT_AUDIO | OPT_FLOAT | OPT_SPEC, {.off = OFFSET(rematrix_volume)}, "rematrix volume (as factor)", "volume" },

    /* subtitle options */
    { "sn", OPT_BOOL | OPT_SUBTITLE | OPT_OFFSET, {.off = OFFSET(subtitle_disable)}, "disable subtitle" },
    { "scodec", HAS_ARG | OPT_SUBTITLE | OPT_FUNC2, {(void*)opt_subtitle_codec}, "force subtitle codec ('copy' to copy stream)", "codec" },
    { "stag", HAS_ARG | OPT_EXPERT | OPT_SUBTITLE | OPT_FUNC2, {(void*)opt_old2new}, "force subtitle tag/fourcc", "fourcc/tag" },

    /* grab options */
    { "vc", HAS_ARG | OPT_EXPERT | OPT_VIDEO | OPT_GRAB, {(void*)opt_video_channel}, "deprecated, use -channel", "channel" },
    { "tvstd", HAS_ARG | OPT_EXPERT | OPT_VIDEO | OPT_GRAB, {(void*)opt_video_standard}, "deprecated, use -standard", "standard" },
    { "isync", OPT_BOOL | OPT_EXPERT | OPT_GRAB, {(void*)&input_sync}, "sync read on input", "" },

    /* muxer options */
    { "muxdelay", OPT_FLOAT | HAS_ARG | OPT_EXPERT   | OPT_OFFSET, {.off = OFFSET(mux_max_delay)}, "set the maximum demux-decode delay", "seconds" },
    { "muxpreload", OPT_FLOAT | HAS_ARG | OPT_EXPERT | OPT_OFFSET, {.off = OFFSET(mux_preload)},   "set the initial demux-decode delay", "seconds" },

    { "bsf", HAS_ARG | OPT_STRING | OPT_SPEC, {.off = OFFSET(bitstream_filters)}, "A comma-separated list of bitstream filters", "bitstream_filters" },
    { "absf", HAS_ARG | OPT_AUDIO | OPT_EXPERT| OPT_FUNC2, {(void*)opt_old2new}, "deprecated", "audio bitstream_filters" },
    { "vbsf", HAS_ARG | OPT_VIDEO | OPT_EXPERT| OPT_FUNC2, {(void*)opt_old2new}, "deprecated", "video bitstream_filters" },

    { "apre", HAS_ARG | OPT_AUDIO | OPT_EXPERT| OPT_FUNC2, {(void*)opt_preset}, "set the audio options to the indicated preset", "preset" },
    { "vpre", HAS_ARG | OPT_VIDEO | OPT_EXPERT| OPT_FUNC2, {(void*)opt_preset}, "set the video options to the indicated preset", "preset" },
    { "spre", HAS_ARG | OPT_SUBTITLE | OPT_EXPERT| OPT_FUNC2, {(void*)opt_preset}, "set the subtitle options to the indicated preset", "preset" },
    { "fpre", HAS_ARG | OPT_EXPERT| OPT_FUNC2, {(void*)opt_preset}, "set options from indicated preset file", "filename" },
    /* data codec support */
    { "dcodec", HAS_ARG | OPT_DATA | OPT_FUNC2, {(void*)opt_data_codec}, "force data codec ('copy' to copy stream)", "codec" },
    { "dn", OPT_BOOL | OPT_VIDEO | OPT_OFFSET, {.off = OFFSET(data_disable)}, "disable data" },

    { "default", HAS_ARG | OPT_AUDIO | OPT_VIDEO | OPT_EXPERT, {(void*)opt_default}, "generic catch all option", "" },
    { NULL, },
};

int main(int argc, char **argv)
{
    OptionsContext o = { 0 };
    int64_t ti;

    reset_options(&o, 0);

    av_log_set_flags(AV_LOG_SKIP_REPEATED);
    parse_loglevel(argc, argv, options);

    if(argc>1 && !strcmp(argv[1], "-d")){
        run_as_daemon=1;
        av_log_set_callback(log_callback_null);
        argc--;
        argv++;
    }

    avcodec_register_all();
#if CONFIG_AVDEVICE
    avdevice_register_all();
#endif
#if CONFIG_AVFILTER
    avfilter_register_all();
#endif
    av_register_all();
    avformat_network_init();

    show_banner();

    term_init();

    /* parse options */
    parse_options(&o, argc, argv, options, opt_output_file);

    if(nb_output_files <= 0 && nb_input_files == 0) {
        show_usage();
        av_log(NULL, AV_LOG_WARNING, "Use -h to get full help or, even better, run 'man %s'\n", program_name);
        exit_program(1);
    }

    /* file converter / grab */
    if (nb_output_files <= 0) {
        av_log(NULL, AV_LOG_FATAL, "At least one output file must be specified\n");
        exit_program(1);
    }

    if (nb_input_files == 0) {
        av_log(NULL, AV_LOG_FATAL, "At least one input file must be specified\n");
        exit_program(1);
    }

    ti = getutime();
    if (transcode(output_files, nb_output_files, input_files, nb_input_files) < 0)
        exit_program(1);
    ti = getutime() - ti;
    if (do_benchmark) {
        int maxrss = getmaxrss() / 1024;
        printf("bench: utime=%0.3fs maxrss=%ikB\n", ti / 1000000.0, maxrss);
    }

    exit_program(0);
    return 0;
}<|MERGE_RESOLUTION|>--- conflicted
+++ resolved
@@ -4162,31 +4162,8 @@
     }
 
     if (!(oc->oformat->flags & AVFMT_NOFILE)) {
-<<<<<<< HEAD
-        /* test if it already exists to avoid loosing precious files */
+        /* test if it already exists to avoid losing precious files */
         assert_file_overwrite(filename);
-=======
-        /* test if it already exists to avoid losing precious files */
-        if (!file_overwrite &&
-            (strchr(filename, ':') == NULL ||
-             filename[1] == ':' ||
-             av_strstart(filename, "file:", NULL))) {
-            if (avio_check(filename, 0) == 0) {
-                if (!using_stdin) {
-                    fprintf(stderr,"File '%s' already exists. Overwrite ? [y/N] ", filename);
-                    fflush(stderr);
-                    if (!read_yesno()) {
-                        fprintf(stderr, "Not overwriting - exiting\n");
-                        exit_program(1);
-                    }
-                }
-                else {
-                    fprintf(stderr,"File '%s' already exists. Exiting.\n", filename);
-                    exit_program(1);
-                }
-            }
-        }
->>>>>>> 599b4c6e
 
         /* open the file */
         if ((err = avio_open2(&oc->pb, filename, AVIO_FLAG_WRITE,
